--- conflicted
+++ resolved
@@ -173,7 +173,6 @@
         assert_equals(product.publication_date.month, 5)
         assert_true(isinstance(product.publication_date, datetime.date))
 
-<<<<<<< HEAD
     def test_single_creator(self):
         """Test a product with a single creator
         """
@@ -196,7 +195,7 @@
         """
         product = self.amazon.lookup(ItemId="8420658537")
         assert_false(product.creators)
-=======
+
     def test_single_editorial_review(self):
         product = self.amazon.lookup(ItemId="1930846258")
         expected = u'In the title piece, Alan Turing'
@@ -214,5 +213,4 @@
         expected = u'Only once in a great'
         assert_equals(product.editorial_reviews[2][:len(expected)], expected)
 
-        assert_equals(len(product.editorial_reviews), 3)
->>>>>>> a3b422c5
+        assert_equals(len(product.editorial_reviews), 3)