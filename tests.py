from unittest import TestCase

from nose.tools import assert_equals, assert_true, assert_false

import datetime
from amazon.api import AmazonAPI
from test_settings import (AMAZON_ACCESS_KEY,
                           AMAZON_SECRET_KEY,
                           AMAZON_ASSOC_TAG)


PRODUCT_ATTRIBUTES = [
    'asin', 'author', 'binding', 'brand', 'browse_nodes', 'ean', 'edition',
    'editorial_review', 'eisbn', 'features', 'get_parent', 'isbn', 'label',
    'large_image_url', 'list_price', 'manufacturer', 'medium_image_url',
    'model', 'mpn', 'offer_url', 'parent_asin', 'part_number',
    'price_and_currency', 'publication_date', 'publisher', 'region',
    'release_date', 'reviews', 'sku', 'small_image_url', 'tiny_image_url',
    'title', 'upc'
]


class TestAmazonApi(TestCase):
    """Test Amazon API

    Test Class for Amazon simple API wrapper.
    """
    def setUp(self):
        """Set Up.

        Initialize the Amazon API wrapper. The following values:

        * AMAZON_ACCESS_KEY
        * AMAZON_SECRET_KEY
        * AMAZON_ASSOC_TAG

        Are imported from a custom file named: 'test_settings.py'
        """
        self.amazon = AmazonAPI(
            AMAZON_ACCESS_KEY, AMAZON_SECRET_KEY, AMAZON_ASSOC_TAG)

    def test_lookup(self):
        """Test Product Lookup.

        Tests that a product lookup for a kindle returns results and that the
        main methods are working.
        """
        product = self.amazon.lookup(ItemId="B007HCCNJU")
        assert_true('Kindle' in product.title)
        assert_equals(product.ean, '0814916017775')
        assert_equals(
            product.large_image_url,
            'http://ecx.images-amazon.com/images/I/41VZlVs8agL.jpg'
        )
        assert_equals(
            product.get_attribute('Publisher'),
            'Amazon'
        )
        assert_equals(product.get_attributes(
            ['ItemDimensions.Width', 'ItemDimensions.Height']),
            {'ItemDimensions.Width': '650', 'ItemDimensions.Height': '130'})
        assert_true(len(product.browse_nodes) > 0)
        assert_true(product.price_and_currency[0] is not None)
        assert_true(product.price_and_currency[1] is not None)
        assert_equals(product.browse_nodes[0].id, 2642129011)
        assert_equals(product.browse_nodes[0].name, 'eBook Readers')

    def test_batch_lookup(self):
        """Test Batch Product Lookup.

        Tests that a batch product lookup request returns multiple results.
        """
        asins = ['B00AWH595M', 'B007HCCNJU', 'B00BWYQ9YE',
                 'B00BWYRF7E', 'B00D2KJDXA']
        products = self.amazon.lookup(ItemId=','.join(asins))
        assert_equals(len(products), 5)
        for i, product in enumerate(products):
            assert_equals(asins[i], product.asin)

    def test_search(self):
        """Test Product Search.

        Tests that a product search is working (by testing that results are
        returned). And that each result has a title attribute. The test
        fails if no results where returned.
        """
        products = self.amazon.search(Keywords='kindle', SearchIndex='All')
        for product in products:
            assert_true(hasattr(product, 'title'))
            break
        else:
            assert_true(False, 'No search results returned.')

    def test_search_n(self):
        """Test Product Search N.

        Tests that a product search n is working by testing that N results are
        returned.
        """
        products = self.amazon.search_n(
            1,
            Keywords='kindle',
            SearchIndex='All'
        )
        assert_equals(len(products), 1)

    def test_amazon_api_defaults_to_US(self):
        """Test Amazon API defaults to the US store."""
        amazon = AmazonAPI(
            AMAZON_ACCESS_KEY,
            AMAZON_SECRET_KEY,
            AMAZON_ASSOC_TAG
        )
        assert_equals(amazon.api.Region, "US")

    def test_search_amazon_uk(self):
        """Test Poduct Search on Amazon UK.

        Tests that a product search on Amazon UK is working and that the
        currency of any of the returned products is GBP. The test fails if no
        results were returned.
        """
        amazon = AmazonAPI(
            AMAZON_ACCESS_KEY,
            AMAZON_SECRET_KEY,
            AMAZON_ASSOC_TAG,
            region="UK"
        )
        assert_equals(amazon.api.Region, "UK", "Region has not been set to UK")

        products = amazon.search(Keywords='Kindle', SearchIndex='All')
        currencies = [product.price_and_currency[1] for product in products]
        assert_true(len(currencies), "No products found")

        is_gbp = 'GBP' in currencies
        assert_true(is_gbp, "Currency is not GBP, cannot be Amazon UK, though")

    def test_similarity_lookup(self):
        """Test Similarity Lookup.

        Tests that a similarity lookup for a kindle returns 10 results.
        """
        products = self.amazon.similarity_lookup(ItemId="B0051QVF7A")
        assert_equals(len(products), 10)

    def test_product_attributes(self):
        """Test Product Attributes.

        Tests that all product that are supposed to be accessible are.
        """
        product = self.amazon.lookup(ItemId="B0051QVF7A")
        for attribute in PRODUCT_ATTRIBUTES:
            getattr(product, attribute)

    def test_browse_node_lookup(self):
        """Test Browse Node Lookup.

        Test that a lookup by Brose Node ID returns appropriate node.
        """
        bnid = 2642129011
        bn = self.amazon.browse_node_lookup(BrowseNodeId=bnid)[0]
        assert_equals(bn.id, bnid)
        assert_equals(bn.name, 'eBook Readers')
        assert_equals(bn.is_category_root, False)

    def test_obscure_date(self):
        """Test Obscure Date Formats

        Test a product with an obscure date format
        """
        product = self.amazon.lookup(ItemId="0933635869")
        assert_equals(product.publication_date.year, 1992)
        assert_equals(product.publication_date.month, 5)
        assert_true(isinstance(product.publication_date, datetime.date))

<<<<<<< HEAD
    def test_single_creator(self):
        """Test a product with a single creator
        """
        product = self.amazon.lookup(ItemId="B00005NZJA")
        creators = dict(product.creators)
        assert_equals(creators[u"Jonathan Davis"], u"Narrator")
        assert_equals(len(creators.values()), 1)

    def test_multiple_creators(self):
        """Test a product with multiple creators
        """
        product = self.amazon.lookup(ItemId="B007V8RQC4")
        creators = dict(product.creators)
        assert_equals(creators[u"John Gregory Betancourt"], u"Editor")
        assert_equals(creators[u"Colin Azariah-Kribbs"], u"Editor")
        assert_equals(len(creators.values()), 2)

    def test_no_creators(self):
        """Test a product with no creators
        """
        product = self.amazon.lookup(ItemId="8420658537")
        assert_false(product.creators)

    def test_single_editorial_review(self):
        product = self.amazon.lookup(ItemId="1930846258")
        expected = u'In the title piece, Alan Turing'
        assert_equals(product.editorial_reviews[0][:len(expected)], expected)
        assert_equals(product.editorial_review, product.editorial_reviews[0])
        assert_equals(len(product.editorial_reviews), 1)

    def test_multiple_editorial_reviews(self):
        product = self.amazon.lookup(ItemId="B000FBJCJE")
        expected = u'Only once in a great'
        assert_equals(product.editorial_reviews[0][:len(expected)], expected)
        expected = u'From the opening line'
        assert_equals(product.editorial_reviews[1][:len(expected)], expected)
        # duplicate data, amazon user data is great...
        expected = u'Only once in a great'
        assert_equals(product.editorial_reviews[2][:len(expected)], expected)

        assert_equals(len(product.editorial_reviews), 3)
=======
    def test_languages_english(self):
        """Test Language Data

        Test an English product
        """
        product = self.amazon.lookup(ItemId="1930846258")
        assert_true('english' in product.languages)
        assert_equals(len(product.languages), 1)

    def test_languages_spanish(self):
        """Test Language Data

        Test an English product
        """
        product = self.amazon.lookup(ItemId="8420658537")
        assert_true('spanish' in product.languages)
        assert_equals(len(product.languages), 1)

>>>>>>> 36517023
<|MERGE_RESOLUTION|>--- conflicted
+++ resolved
@@ -141,7 +141,7 @@
         Tests that a similarity lookup for a kindle returns 10 results.
         """
         products = self.amazon.similarity_lookup(ItemId="B0051QVF7A")
-        assert_equals(len(products), 10)
+        assert_true(len(products) > 5)
 
     def test_product_attributes(self):
         """Test Product Attributes.
@@ -173,7 +173,6 @@
         assert_equals(product.publication_date.month, 5)
         assert_true(isinstance(product.publication_date, datetime.date))
 
-<<<<<<< HEAD
     def test_single_creator(self):
         """Test a product with a single creator
         """
@@ -215,7 +214,7 @@
         assert_equals(product.editorial_reviews[2][:len(expected)], expected)
 
         assert_equals(len(product.editorial_reviews), 3)
-=======
+
     def test_languages_english(self):
         """Test Language Data
 
@@ -232,6 +231,4 @@
         """
         product = self.amazon.lookup(ItemId="8420658537")
         assert_true('spanish' in product.languages)
-        assert_equals(len(product.languages), 1)
-
->>>>>>> 36517023
+        assert_equals(len(product.languages), 1)