# !/usr/bin/python
#
# Copyright (C) 2012 Yoav Aviram.
#
# Licensed under the Apache License, Version 2.0 (the "License");
# you may not use this file except in compliance with the License.
# You may obtain a copy of the License at
#
# http://www.apache.org/licenses/LICENSE-2.0
#
# Unless required by applicable law or agreed to in writing, software
# distributed under the License is distributed on an "AS IS" BASIS,
# WITHOUT WARRANTIES OR CONDITIONS OF ANY KIND, either express or implied.
# See the License for the specific language governing permissions and
# limitations under the License.
import datetime
from itertools import islice

import bottlenose
from lxml import objectify, etree
import dateutil.parser


# https://kdp.amazon.com/help?topicId=A1CT8LK6UW2FXJ
# CN not listed
DOMAINS = {
    'CA': 'ca',
    'DE': 'de',
    'ES': 'es',
    'FR': 'fr',
    'IN': 'in',
    'IT': 'it',
    'JP': 'co.jp',
    'UK': 'co.uk',
    'US': 'com',
}

AMAZON_ASSOCIATES_BASE_URL = 'http://www.amazon.{domain}/dp/'


class AmazonException(Exception):
    """Base Class for Amazon Api Exceptions.
    """
    pass


class CartException(AmazonException):
    """Cart related Exception
    """
    pass


class CartInfoMismatchException(CartException):
    """HMAC, CartId and AssociateTag did not match
    """
    pass


class AsinNotFound(AmazonException):
    """ASIN Not Found Exception.
    """
    pass


class LookupException(AmazonException):
    """Lookup Exception.
    """
    pass


class SearchException(AmazonException):
    """Search Exception.
    """
    pass


class NoMorePages(SearchException):
    """No More Pages Exception.
    """
    pass


class SimilartyLookupException(AmazonException):
    """Similarty Lookup Exception.
    """
    pass


class BrowseNodeLookupException(AmazonException):
    """Browse Node Lookup Exception.
    """
    pass


class AmazonAPI(object):
    def __init__(self, aws_key, aws_secret, aws_associate_tag, **kwargs):
        """Initialize an Amazon API Proxy.

        kwargs values are passed directly to Bottlenose. Check the Bottlenose
        API for valid values (some are provided below).
        For legacy support, the older 'region' value is still supported.
        Code should be updated to use the Bottlenose 'Region' value
        instead.

        :param aws_key:
            A string representing an AWS authentication key.
        :param aws_secret:
            A string representing an AWS authentication secret.
        :param aws_associate_tag:
            A string representing an AWS associate tag.

        Important Bottlenose arguments:
        :param Region:
            ccTLD you want to search for products on (e.g. 'UK'
            for amazon.co.uk).
            See keys of bottlenose.api.SERVICE_DOMAINS for options, which were
            CA, CN, DE, ES, FR, IT, JP, UK, US at the time of writing.
            Must be uppercase. Default is 'US' (amazon.com).
        :param MaxQPS:
            Optional maximum queries per second. If we've made an API call
            on this object more recently that 1/MaxQPS, we'll wait
            before making the call. Useful for making batches of queries.
            You generally want to set this a little lower than the
            max (so 0.9, not 1.0).
            Amazon limits the number of calls per hour, so for long running
            tasks this should be set to 0.9 to ensure you don't hit the maximum.
            Defaults to None (unlimited).
        :param Timeout:
            Optional timeout for queries.
            Defaults to None.
        :param CacheReader:
            Called before attempting to make an API call.
            A function that takes a single argument, the URL that
            would be passed to the API, minus auth information,
            and returns a cached version of the (unparsed) response,
            or None.
            Defaults to None.
        :param CacheWriter:
            Called after a successful API call. A function that
            takes two arguments, the same URL passed to
            CacheReader, and the (unparsed) API response.
            Defaults to None.
        """
        # support older style calls
        if 'region' in kwargs:
            kwargs['Region'] = kwargs['region']
            del kwargs['region']

        if 'Version' not in kwargs:
            kwargs['Version'] = '2013-08-01'

        self.api = bottlenose.Amazon(
            aws_key, aws_secret, aws_associate_tag, **kwargs)
        self.aws_associate_tag = aws_associate_tag
        self.region = kwargs.get('Region', 'US')

    def lookup(self, ResponseGroup="Large", **kwargs):
        """Lookup an Amazon Product.

        :return:
            An instance of :class:`~.AmazonProduct` if one item was returned,
            or a list of  :class:`~.AmazonProduct` instances if multiple
            items where returned.
        """
        response = self.api.ItemLookup(ResponseGroup=ResponseGroup, **kwargs)
        root = objectify.fromstring(response)
        if root.Items.Request.IsValid == 'False':
            code = root.Items.Request.Errors.Error.Code
            msg = root.Items.Request.Errors.Error.Message
            raise LookupException(
                "Amazon Product Lookup Error: '{0}', '{1}'".format(code, msg))
        if not hasattr(root.Items, 'Item'):
            raise AsinNotFound("ASIN(s) not found: '{0}'".format(
                etree.tostring(root, pretty_print=True)))
        if len(root.Items.Item) > 1:
            return [
                AmazonProduct(
                    item,
                    self.aws_associate_tag,
                    self,
                    region=self.region) for item in root.Items.Item
            ]
        else:
            return AmazonProduct(
                root.Items.Item,
                self.aws_associate_tag,
                self,
                region=self.region
            )

    def similarity_lookup(self, ResponseGroup="Large", **kwargs):
        """Similarty Lookup.

        Returns up to ten products that are similar to all items
        specified in the request.

        Example:
            >>> api.similarity_lookup(ItemId='B002L3XLBO,B000LQTBKI')
        """
        response = self.api.SimilarityLookup(
            ResponseGroup=ResponseGroup, **kwargs)
        root = objectify.fromstring(response)
        if root.Items.Request.IsValid == 'False':
            code = root.Items.Request.Errors.Error.Code
            msg = root.Items.Request.Errors.Error.Message
            raise SimilartyLookupException(
                "Amazon Similarty Lookup Error: '{0}', '{1}'".format(
                    code, msg))
        return [
            AmazonProduct(
                item,
                self.aws_associate_tag,
                self.api,
                region=self.region
            )
            for item in getattr(root.Items, 'Item', [])
        ]

    def browse_node_lookup(self, ResponseGroup="BrowseNodeInfo", **kwargs):
        """Browse Node Lookup.

        Returns the specified browse node's name, children, and ancestors.
        Example:
            >>> api.browse_node_lookup(BrowseNodeId='163357')
        """
        response = self.api.BrowseNodeLookup(
            ResponseGroup=ResponseGroup, **kwargs)
        root = objectify.fromstring(response)
        if root.BrowseNodes.Request.IsValid == 'False':
            code = root.BrowseNodes.Request.Errors.Error.Code
            msg = root.BrowseNodes.Request.Errors.Error.Message
            raise BrowseNodeLookupException(
                "Amazon BrowseNode Lookup Error: '{0}', '{1}'".format(
                    code, msg))
        return [AmazonBrowseNode(node.BrowseNode) for node in root.BrowseNodes]

    def search(self, **kwargs):
        """Search.

        :return:
            An :class:`~.AmazonSearch` iterable.
        """
        region = kwargs.get('region', self.region)
        kwargs.update({'region': region})
        return AmazonSearch(self.api, self.aws_associate_tag, **kwargs)

    def search_n(self, n, **kwargs):
        """Search and return first N results..

        :param n:
            An integer specifying the number of results to return.
        :return:
            A list of :class:`~.AmazonProduct`.
        """
        region = kwargs.get('region', self.region)
        kwargs.update({'region': region})
        items = AmazonSearch(self.api, self.aws_associate_tag, **kwargs)
        return list(islice(items, n))

    def cart_create(self, items, **kwargs):
        """CartCreate.
        :param items:
            A dictionary containing the items to be added to the cart. Or a list containing these dictionaries
            It is not possible to create an empty cart!
            example: [{'offer_id': 'rt2ofih3f389nwiuhf8934z87o3f4h', 'quantity': 1}]

        :return:
            An :class:`~.AmazonCart`.
        """

        if isinstance(items, dict):
            items = [items]

        if len(items) > 10:
            raise CartException("You can't add more than 10 items at once")

        offer_id_key_template = 'Item.%s.OfferListingId'
        quantity_key_template = 'Item.%s.Quantity'
        i = 0

        for item in items:
            i += 1
            kwargs[offer_id_key_template % (i, )] = item['offer_id']
            kwargs[quantity_key_template % (i, )] = item['quantity']

        response = self.api.CartCreate(**kwargs)
        root = objectify.fromstring(response)

        return AmazonCart(root)

    def cart_add(self, items, CartId=None, HMAC=None, **kwargs):
        """CartAdd.
        :param items:
            A dictionary containing the items to be added to the cart. Or a list containing these dictionaries
            It is not possible to create an empty cart!
            example: [{'offer_id': 'rt2ofih3f389nwiuhf8934z87o3f4h', 'quantity': 1}]
        :param CartId: Id of Cart
        :param HMAC: HMAC of Cart, see CartCreate for more info
        :return:
            An :class:`~.AmazonCart`.
        """
        if not CartId or not HMAC:
            raise CartException('CartId required for CartClear call')

        if isinstance(items, dict):
            items = [items]

        if len(items) > 10:
            raise CartException("You can't add more than 10 items at once")

        offer_id_key_template = 'Item.%s.OfferListingId'
        quantity_key_template = 'Item.%s.Quantity'
        i = 0

        for item in items:
            i += 1
            kwargs[offer_id_key_template % (i, )] = item['offer_id']
            kwargs[quantity_key_template % (i, )] = item['quantity']

        response = self.api.CartAdd(CartId=CartId, HMAC=HMAC, **kwargs)
        root = objectify.fromstring(response)

        new_cart = AmazonCart(root)
        self._check_for_cart_error(new_cart)

        return new_cart

    def cart_clear(self, CartId=None, HMAC=None, **kwargs):
        """CartClear. Removes all items from cart
        :param CartId: Id of cart
        :param HMAC: HMAC of cart. Do not use url encoded
        :return: An :class:`~.AmazonCart`.
        """
        if not CartId or not HMAC:
            raise CartException('CartId required for CartClear call')
        response = self.api.CartClear(CartId=CartId, HMAC=HMAC, **kwargs)
        root = objectify.fromstring(response)

        new_cart = AmazonCart(root)
        self._check_for_cart_error(new_cart)

        return new_cart

    def cart_get(self, CartId=None, HMAC=None, **kwargs):
        """CartGet fetches existing cart
        :param CartId: see CartCreate
        :param HMAC: see CartCreate
        :return: An :class:`~.AmazonCart`.
        """
        if not CartId or not HMAC:
            raise CartException('CartId required for CartGet call')
        response = self.api.CartGet(CartId=CartId, HMAC=HMAC, **kwargs)
        root = objectify.fromstring(response)

        cart = AmazonCart(root)
        self._check_for_cart_error(cart)

        return cart

    def cart_modify(self, items, CartId=None, HMAC=None, **kwargs):
        """CartAdd.
        :param items:
            A dictionary containing the items to be added to the cart. Or a list containing these dictionaries
            example: [{'cart_item_id': 'rt2ofih3f389nwiuhf8934z87o3f4h', 'quantity': 1}]
        :param CartId: Id of Cart
        :param HMAC: HMAC of Cart, see CartCreate for more info
        :return:
            An :class:`~.AmazonCart`.
        """
        if not CartId or not HMAC:
            raise CartException('CartId required for CartModify call')

        if isinstance(items, dict):
            items = [items]

        if len(items) > 10:
            raise CartException("You can't add more than 10 items at once")

        cart_item_id_key_template = 'Item.%s.CartItemId'
        quantity_key_template = 'Item.%s.Quantity'
        i = 0

        for item in items:
            i += 1
            kwargs[cart_item_id_key_template % (i, )] = item['cart_item_id']
            kwargs[quantity_key_template % (i, )] = item['quantity']

        response = self.api.CartModify(CartId=CartId, HMAC=HMAC, **kwargs)
        root = objectify.fromstring(response)

        new_cart = AmazonCart(root)
        self._check_for_cart_error(new_cart)

        return new_cart

    def _check_for_cart_error(self, cart):
        if cart._safe_get_element('Cart.Request.Errors') is not None:
            error = cart._safe_get_element('Cart.Request.Errors.Error.Code').text
            if error == 'AWS.ECommerceService.CartInfoMismatch':
                raise CartInfoMismatchException(
                    'CartGet failed: AWS.ECommerceService.CartInfoMismatch make sure '
                    'AssociateTag, CartId and HMAC are correct (dont use URLEncodedHMAC!!!)'
                )
            raise CartException('CartGet failed: ' + error)


class LXMLWrapper(object):
    def __init__(self, parsed_response):
        self.parsed_response = parsed_response

    def to_string(self):
        """Convert Item XML to string.

        :return:
            A string representation of the Item xml.
        """
        return etree.tostring(self.parsed_response, pretty_print=True)

    def _safe_get_element(self, path, root=None):
        """Safe Get Element.

        Get a child element of root (multiple levels deep) failing silently
        if any descendant does not exist.

        :param root:
            Lxml element.
        :param path:
            String path (i.e. 'Items.Item.Offers.Offer').
        :return:
            Element or None.
        """
        elements = path.split('.')
        parent = root if root is not None else self.parsed_response
        for element in elements[:-1]:
            parent = getattr(parent, element, None)
            if parent is None:
                return None
        return getattr(parent, elements[-1], None)

    def _safe_get_element_text(self, path, root=None):
        """Safe get element text.

        Get element as string or None,
        :param root:
            Lxml element.
        :param path:
            String path (i.e. 'Items.Item.Offers.Offer').
        :return:
            String or None.
        """
        element = self._safe_get_element(path, root)
        if element is not None:
            return element.text
        else:
            return None

    def _safe_get_element_date(self, path, root=None):
        """Safe get elemnent date.

        Get element as datetime.date or None,
        :param root:
            Lxml element.
        :param path:
            String path (i.e. 'Items.Item.Offers.Offer').
        :return:
            datetime.date or None.
        """
        value = self._safe_get_element_text(path=path, root=root)
        if value is not None:
            try:
                value = dateutil.parser.parse(value)
                if value:
                    value = value.date()
            except ValueError:
                value = None

        return value


class AmazonSearch(object):
    """ Amazon Search.

    A class providing an iterable over amazon search results.
    """

    def __init__(self, api, aws_associate_tag, **kwargs):
        """Initialise

        Initialise a search

        :param api:
            An instance of :class:`~.bottlenose.Amazon`.
        :param aws_associate_tag:
            An string representing an Amazon Associates tag.
        """
        self.kwargs = kwargs
        self.current_page = 1
        self.api = api
        self.aws_associate_tag = aws_associate_tag

    def __iter__(self):
        """Iterate.

        A generator which iterate over all paginated results
        returning :class:`~.AmazonProduct` for each item.

        :return:
            Yields a :class:`~.AmazonProduct` for each result item.
        """
        for page in self.iterate_pages():
            for item in getattr(page.Items, 'Item', []):
                yield AmazonProduct(
                    item, self.aws_associate_tag, self.api, **self.kwargs)

    def iterate_pages(self):
        """Iterate Pages.

        A generator which iterates over all pages.
        Keep in mind that Amazon limits the number of pages it makes available.

        :return:
            Yields lxml root elements.
        """
        try:
            while True:
                yield self._query(ItemPage=self.current_page, **self.kwargs)
                self.current_page += 1
        except NoMorePages:
            pass

    def _query(self, ResponseGroup="Large", **kwargs):
        """Query.

        Query Amazon search and check for errors.

        :return:
            An lxml root element.
        """
        response = self.api.ItemSearch(ResponseGroup=ResponseGroup, **kwargs)
        root = objectify.fromstring(response)
        if (hasattr(root.Items.Request, 'Errors') and
                not hasattr(root.Items, 'Item')):
            code = root.Items.Request.Errors.Error.Code
            msg = root.Items.Request.Errors.Error.Message
            if code == 'AWS.ParameterOutOfRange':
                raise NoMorePages(msg)
            else:
                raise SearchException(
                    "Amazon Search Error: '{0}', '{1}'".format(code, msg))
        return root


class AmazonBrowseNode(LXMLWrapper):
    @property
    def id(self):
        """Browse Node ID.

        A positive integer that uniquely identifies a parent product category.

        :return:
            ID (integer)
        """
        if hasattr(self.parsed_response, 'BrowseNodeId'):
            return int(self.parsed_response['BrowseNodeId'])
        return None

    @property
    def name(self):
        """Browse Node Name.

        :return:
            Name (string)
        """
        return getattr(self.parsed_response, 'Name', None)

    @property
    def is_category_root(self):
        """Boolean value that specifies if the browse node is at the top of
        the browse node tree.
        """
        return getattr(self.parsed_response, 'IsCategoryRoot', False)

    @property
    def ancestor(self):
        """This browse node's immediate ancestor in the browse node tree.

        :return:
            The ancestor as an :class:`~.AmazonBrowseNode`, or None.
        """
        ancestors = getattr(self.parsed_response, 'Ancestors', None)
        if hasattr(ancestors, 'BrowseNode'):
            return AmazonBrowseNode(ancestors['BrowseNode'])
        return None

    @property
    def ancestors(self):
        """A list of this browse node's ancestors in the browse node tree.

        :return:
            List of :class:`~.AmazonBrowseNode` objects.
        """
        ancestors = []
        node = self.ancestor
        while node is not None:
            ancestors.append(node)
            node = node.ancestor
        return ancestors

    @property
    def children(self):
        """This browse node's children in the browse node tree.

    :return:
    A list of this browse node's children in the browse node tree.
    """
        children = []
        child_nodes = getattr(self.parsed_response, 'Children')
        for child in getattr(child_nodes, 'BrowseNode', []):
            children.append(AmazonBrowseNode(child))
        return children


class AmazonProduct(LXMLWrapper):
    """A wrapper class for an Amazon product.
    """

    def __init__(self, item, aws_associate_tag, api, *args, **kwargs):
        """Initialize an Amazon Product Proxy.

        :param item:
            Lxml Item element.
        """
        super(AmazonProduct, self).__init__(item)
        self.aws_associate_tag = aws_associate_tag
        self.api = api
        self.parent = None
        self.region = kwargs.get('region', 'US')

    @property
    def price_and_currency(self):
        """Get Offer Price and Currency.

        Return price according to the following process:

        * If product has a sale return Sales Price, otherwise,
        * Return Price, otherwise,
        * Return lowest offer price, otherwise,
        * Return None.

        :return:
            A tuple containing:

                1. Float representation of price.
                2. ISO Currency code (string).
        """
        price = self._safe_get_element_text(
            'Offers.Offer.OfferListing.SalePrice.Amount')
        if price:
            currency = self._safe_get_element_text(
                'Offers.Offer.OfferListing.SalePrice.CurrencyCode')
        else:
            price = self._safe_get_element_text(
                'Offers.Offer.OfferListing.Price.Amount')
            if price:
                currency = self._safe_get_element_text(
                    'Offers.Offer.OfferListing.Price.CurrencyCode')
            else:
                price = self._safe_get_element_text(
                    'OfferSummary.LowestNewPrice.Amount')
                currency = self._safe_get_element_text(
                    'OfferSummary.LowestNewPrice.CurrencyCode')
        if price:
            return float(price) / 100, currency
        else:
            return None, None

    @property
    def asin(self):
        """ASIN (Amazon ID)

        :return:
            ASIN (string).
        """
        return self._safe_get_element_text('ASIN')

    @property
    def sales_rank(self):
        """Sales Rank

        :return:
            Sales Rank (integer).
        """
        return self._safe_get_element_text('SalesRank')

    @property
    def offer_url(self):
        """Offer URL

        :return:
            Offer URL (string).
        """
        return "{0}{1}/?tag={2}".format(
            AMAZON_ASSOCIATES_BASE_URL.format(domain=DOMAINS[self.region]),
            self.asin,
            self.aws_associate_tag)

    @property
    def author(self):
        """Author.

        Depricated, please use `authors`.
        :return:
            Author (string).
        """
        authors = self.authors
        if len(authors):
            return authors[0]
        else:
            return None

    @property
    def authors(self):
        """Authors.

        :return:
            Returns of list of authors
        """
        result = []
        authors = self._safe_get_element('ItemAttributes.Author')
        if authors is not None:
            for author in authors:
                result.append(author.text)
        return result

    @property
    def creators(self):
        """Creators.

        Creators are not the authors. These are usually editors, translators,
        narrators, etc.

        :return:
            Returns a list of creators where each is a tuple containing:

                1. The creators name (string).
                2. The creators role (string).

        """
        # return tuples of name and role
        result = []
        creators = self._safe_get_element('ItemAttributes.Creator')
        if creators is not None:
            for creator in creators:
                role = creator.attrib['Role'] if 'Role' in creator.attrib else None
                result.append((creator.text, role))
        return result

    @property
    def publisher(self):
        """Publisher.

        :return:
            Publisher (string)
        """
        return self._safe_get_element_text('ItemAttributes.Publisher')

    @property
    def label(self):
        """Label.

        :return:
            Label (string)
        """
        return self._safe_get_element_text('ItemAttributes.Label')

    @property
    def manufacturer(self):
        """Manufacturer.

        :return:
            Manufacturer (string)
        """
        return self._safe_get_element_text('ItemAttributes.Manufacturer')

    @property
    def brand(self):
        """Brand.

        :return:
            Brand (string)
        """
        return self._safe_get_element_text('ItemAttributes.Brand')

    @property
    def isbn(self):
        """ISBN.

        :return:
            ISBN (string)
        """
        return self._safe_get_element_text('ItemAttributes.ISBN')

    @property
    def eisbn(self):
        """EISBN (The ISBN of eBooks).

        :return:
            EISBN (string)
        """
        return self._safe_get_element_text('ItemAttributes.EISBN')

    @property
    def binding(self):
        """Binding.

        :return:
            Binding (string)
        """
        return self._safe_get_element_text('ItemAttributes.Binding')

    @property
    def pages(self):
        """Pages.

        :return:
            Pages (string)
        """
        return self._safe_get_element_text('ItemAttributes.NumberOfPages')

    @property
    def publication_date(self):
        """Pubdate.

        :return:
            Pubdate (datetime.date)
        """
        return self._safe_get_element_date('ItemAttributes.PublicationDate')

    @property
    def release_date(self):
        """Release date .

        :return:
            Release date (datetime.date)
        """
        return self._safe_get_element_date('ItemAttributes.ReleaseDate')

    @property
    def edition(self):
        """Edition.

        :return:
            Edition (string)
        """
        return self._safe_get_element_text('ItemAttributes.Edition')

    @property
    def large_image_url(self):
        """Large Image URL.

        :return:
            Large image url (string)
        """
        return self._safe_get_element_text('LargeImage.URL')

    @property
    def medium_image_url(self):
        """Medium Image URL.

        :return:
            Medium image url (string)
        """
        return self._safe_get_element_text('MediumImage.URL')

    @property
    def small_image_url(self):
        """Small Image URL.

        :return:
            Small image url (string)
        """
        return self._safe_get_element_text('SmallImage.URL')

    @property
    def tiny_image_url(self):
        """Tiny Image URL.

        :return:
            Tiny image url (string)
        """
        return self._safe_get_element_text('TinyImage.URL')

    @property
    def reviews(self):
        """Customer Reviews.

        Get a iframe URL for customer reviews.
        :return:
            A tuple of: has_reviews (bool), reviews url (string)
        """
        iframe = self._safe_get_element_text('CustomerReviews.IFrameURL')
        has_reviews = self._safe_get_element_text('CustomerReviews.HasReviews')
        if has_reviews and has_reviews == 'true':
            has_reviews = True
        else:
            has_reviews = False
        return has_reviews, iframe

    @property
    def ean(self):
        """EAN.

        :return:
            EAN (string)
        """
        ean = self._safe_get_element_text('ItemAttributes.EAN')
        if ean is None:
            ean_list = self._safe_get_element_text('ItemAttributes.EANList')
            if ean_list:
                ean = self._safe_get_element_text(
                    'EANListElement', root=ean_list[0])
        return ean

    @property
    def upc(self):
        """UPC.

        :return:
            UPC (string)
        """
        upc = self._safe_get_element_text('ItemAttributes.UPC')
        if upc is None:
            upc_list = self._safe_get_element_text('ItemAttributes.UPCList')
            if upc_list:
                upc = self._safe_get_element_text(
                    'UPCListElement', root=upc_list[0])
        return upc

    @property
    def color(self):
        """Color.

        :return:
            Color (string)
        """
        return self._safe_get_element_text('ItemAttributes.Color')

    @property
    def sku(self):
        """SKU.

        :return:
            SKU (string)
        """
        return self._safe_get_element_text('ItemAttributes.SKU')

    @property
    def mpn(self):
        """MPN.

        :return:
            MPN (string)
        """
        return self._safe_get_element_text('ItemAttributes.MPN')

    @property
    def model(self):
        """Model Name.

        :return:
            Model (string)
        """
        return self._safe_get_element_text('ItemAttributes.Model')

    @property
    def part_number(self):
        """Part Number.

        :return:
            Part Number (string)
        """
        return self._safe_get_element_text('ItemAttributes.PartNumber')

    @property
    def title(self):
        """Title.

        :return:
            Title (string)
        """
        return self._safe_get_element_text('ItemAttributes.Title')

    @property
    def editorial_review(self):
        """Editorial Review.

        Returns an editorial review text.

        :return:
            Editorial Review (string)
        """
        reviews = self.editorial_reviews
        if reviews:
            return reviews[0]
        return ''

    @property
    def editorial_reviews(self):
        """Editorial Review.

        Returns a list of all editorial reviews.

        :return:
            A list containing:

                Editorial Review (string)
        """
        result = []
        reviews_node = self._safe_get_element('EditorialReviews')

        if reviews_node is not None:
            for review_node in reviews_node.iterchildren():
                content_node = getattr(review_node, 'Content')
                if content_node is not None:
                    result.append(content_node.text)
        return result

    @property
    def languages(self):
        """Languages.

        Returns a set of languages in lower-case.
        :return:
            Returns a set of languages in lower-case (strings).
        """
        result = set()
        languages = self._safe_get_element('ItemAttributes.Languages')
        if languages is not None:
            for language in languages.iterchildren():
                text = self._safe_get_element_text('Name', language)
                if text:
                    result.add(text.lower())
        return result

    @property
    def features(self):
        """Features.

        Returns a list of feature descriptions.
        :return:
            Returns a list of 'ItemAttributes.Feature' elements (strings).
        """
        result = []
        features = self._safe_get_element('ItemAttributes.Feature')
        if features is not None:
            for feature in features:
                result.append(feature.text)
        return result

    @property
    def list_price(self):
        """List Price.

        :return:
            A tuple containing:

                1. Float representation of price.
                2. ISO Currency code (string).
        """
        price = self._safe_get_element_text('ItemAttributes.ListPrice.Amount')
        currency = self._safe_get_element_text(
            'ItemAttributes.ListPrice.CurrencyCode')
        if price:
            return float(price) / 100, currency
        else:
            return None, None

    def get_attribute(self, name):
        """Get Attribute

        Get an attribute (child elements of 'ItemAttributes') value.

        :param name:
            Attribute name (string)
        :return:
            Attribute value (string) or None if not found.
        """
        return self._safe_get_element_text("ItemAttributes.{0}".format(name))

    def get_attribute_details(self, name):
        """Get Attribute Details

        Gets XML attributes of the product attribute. These usually contain
        details about the product attributes such as units.
        :param name:
            Attribute name (string)
        :return:
            A name/value dictionary.
        """
        return self._safe_get_element("ItemAttributes.{0}".format(name)).attrib

    def get_attributes(self, name_list):
        """Get Attributes

        Get a list of attributes as a name/value dictionary.

        :param name_list:
            A list of attribute names (strings).
        :return:
            A name/value dictionary (both names and values are strings).
        """
        properties = {}
        for name in name_list:
            value = self.get_attribute(name)
            if value is not None:
                properties[name] = value
        return properties

    @property
    def parent_asin(self):
        """Parent ASIN.

        Can be used to test if product has a parent.
        :return:
            Parent ASIN if product has a parent.
        """
        return self._safe_get_element('ParentASIN')

    def get_parent(self):
        """Get Parent.

        Fetch parent product if it exists.
        Use `parent_asin` to check if a parent exist before fetching.
        :return:
            An instance of :class:`~.AmazonProduct` representing the
            parent product.
        """
        if not self.parent:
            parent = self._safe_get_element('ParentASIN')
            if parent:
                self.parent = self.api.lookup(ItemId=parent)
        return self.parent

    @property
    def browse_nodes(self):
        """Browse Nodes.

        :return:
            A list of :class:`~.AmazonBrowseNode` objects.
        """
        root = self._safe_get_element('BrowseNodes')
        if root is None:
            return []

        return [AmazonBrowseNode(child) for child in root.iterchildren()]

<<<<<<< HEAD
    @property
    def genre(self):
        """Movie Genre.

        :return:
            The genre of a movie.
        """
        return self._safe_get_element_text('ItemAttributes.Genre')

    @property
    def actors(self):
        """Movie Actors.

        :return:
            A list of actors names.
        """
        result = []
        actors = self._safe_get_element('ItemAttributes.Actor') or []
        for actor in actors:
            result.append(actor.text)
        return result

    @property
    def directors(self):
        """Movie Directors.

        :return:
            A list of directors for a movie.
        """
        result = []
        directors = self._safe_get_element('ItemAttributes.Director') or []
        for director in directors:
            result.append(director.text)
        return result
=======

class AmazonCart(LXMLWrapper):
    """Wrapper around Amazon shopping cart. Allows iterating over Items in the cart.
    """

    @property
    def cart_id(self):
        return self._safe_get_element_text('Cart.CartId')

    @property
    def purchase_url(self):
        return self._safe_get_element_text('Cart.PurchaseURL')

    @property
    def amount(self):
        return self._safe_get_element_text('Cart.SubTotal.Amount')

    @property
    def formatted_price(self):
        return self._safe_get_element_text('Cart.SubTotal.FormattedPrice')

    @property
    def currency_code(self):
        return self._safe_get_element_text('Cart.SubTotal.CurrencyCode')

    @property
    def hmac(self):
        return self._safe_get_element_text('Cart.HMAC')

    @property
    def url_encoded_hmac(self):
        return self._safe_get_element_text('Cart.URLEncodedHMAC')

    def __len__(self):
        return len(self._safe_get_element('Cart.CartItems.CartItem'))

    def __iter__(self):
        items = self._safe_get_element('Cart.CartItems.CartItem')
        if items is not None:
            for item in items:
                yield AmazonCartItem(item)

    def __getitem__(self, cart_item_id):
        """
        :param cart_item_id: access item by CartItemId
        :return: AmazonCartItem
        """
        for item in self:
            if item.cart_item_id == cart_item_id:
                return item
        raise KeyError('no item found with CartItemId: %s' % (cart_item_id,))


class AmazonCartItem(LXMLWrapper):
    @property
    def asin(self):
        return self._safe_get_element_text('ASIN')

    @property
    def quantity(self):
        return self._safe_get_element_text('Quantity')

    @property
    def cart_item_id(self):
        return self._safe_get_element_text('CartItemId')

    @property
    def title(self):
        return self._safe_get_element_text('Title')

    @property
    def product_group(self):
        return self._safe_get_element_text('ProductGroup')

    @property
    def formatted_price(self):
        return self._safe_get_element_text('Price.FormattedPrice')

    @property
    def amount(self):
        return self._safe_get_element_text('Price.Amount')

    @property
    def currency_code(self):
        return self._safe_get_element_text('Price.CurrencyCode')
>>>>>>> b3dc7e8c
<|MERGE_RESOLUTION|>--- conflicted
+++ resolved
@@ -1154,8 +1154,7 @@
 
         return [AmazonBrowseNode(child) for child in root.iterchildren()]
 
-<<<<<<< HEAD
-    @property
+   @property
     def genre(self):
         """Movie Genre.
 
@@ -1189,7 +1188,7 @@
         for director in directors:
             result.append(director.text)
         return result
-=======
+
 
 class AmazonCart(LXMLWrapper):
     """Wrapper around Amazon shopping cart. Allows iterating over Items in the cart.
@@ -1274,5 +1273,4 @@
 
     @property
     def currency_code(self):
-        return self._safe_get_element_text('Price.CurrencyCode')
->>>>>>> b3dc7e8c
+        return self._safe_get_element_text('Price.CurrencyCode')