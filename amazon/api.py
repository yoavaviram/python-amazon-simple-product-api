# !/usr/bin/python
#
# Copyright (C) 2012 Yoav Aviram.
#
# Licensed under the Apache License, Version 2.0 (the "License");
# you may not use this file except in compliance with the License.
# You may obtain a copy of the License at
#
# http://www.apache.org/licenses/LICENSE-2.0
#
# Unless required by applicable law or agreed to in writing, software
# distributed under the License is distributed on an "AS IS" BASIS,
# WITHOUT WARRANTIES OR CONDITIONS OF ANY KIND, either express or implied.
# See the License for the specific language governing permissions and
# limitations under the License.
import datetime
from itertools import islice

import bottlenose
from lxml import objectify, etree
import dateutil.parser
from decimal import Decimal


# https://kdp.amazon.com/help?topicId=A1CT8LK6UW2FXJ
DOMAINS = {
    'CA': 'ca',
    'DE': 'de',
    'ES': 'es',
    'FR': 'fr',
    'IN': 'in',
    'IT': 'it',
    'JP': 'co.jp',
    'UK': 'co.uk',
    'US': 'com',
    'CN': 'cn'
}

AMAZON_ASSOCIATES_BASE_URL = 'http://www.amazon.{domain}/dp/'


class AmazonException(Exception):
    """Base Class for Amazon Api Exceptions.
    """
    pass


class CartException(AmazonException):
    """Cart related Exception
    """
    pass


class CartInfoMismatchException(CartException):
    """HMAC, CartId and AssociateTag did not match
    """
    pass


class AsinNotFound(AmazonException):
    """ASIN Not Found Exception.
    """
    pass


class LookupException(AmazonException):
    """Lookup Exception.
    """
    pass


class SearchException(AmazonException):
    """Search Exception.
    """
    pass


class NoMorePages(SearchException):
    """No More Pages Exception.
    """
    pass


class RequestThrottled(AmazonException):
    """Exception for when Amazon has throttled a request, per:
    http://docs.aws.amazon.com/AWSECommerceService/latest/DG/ErrorNumbers.html
    """
    pass


class SimilartyLookupException(AmazonException):
    """Similarty Lookup Exception.
    """
    pass


class BrowseNodeLookupException(AmazonException):
    """Browse Node Lookup Exception.
    """
    pass


class AmazonAPI(object):
    def __init__(self, aws_key, aws_secret, aws_associate_tag, **kwargs):
        """Initialize an Amazon API Proxy.

        kwargs values are passed directly to Bottlenose. Check the Bottlenose
        API for valid values (some are provided below).
        For legacy support, the older 'region' value is still supported.
        Code should be updated to use the Bottlenose 'Region' value
        instead.

        :param aws_key:
            A string representing an AWS authentication key.
        :param aws_secret:
            A string representing an AWS authentication secret.
        :param aws_associate_tag:
            A string representing an AWS associate tag.

        Important Bottlenose arguments:
        :param Region:
            ccTLD you want to search for products on (e.g. 'UK'
            for amazon.co.uk).
            See keys of bottlenose.api.SERVICE_DOMAINS for options, which were
            CA, CN, DE, ES, FR, IT, JP, UK, US at the time of writing.
            Must be uppercase. Default is 'US' (amazon.com).
        :param MaxQPS:
            Optional maximum queries per second. If we've made an API call
            on this object more recently that 1/MaxQPS, we'll wait
            before making the call. Useful for making batches of queries.
            You generally want to set this a little lower than the
            max (so 0.9, not 1.0).
            Amazon limits the number of calls per hour, so for long running
            tasks this should be set to 0.9 to ensure you don't hit the
            maximum.
            Defaults to None (unlimited).
        :param Timeout:
            Optional timeout for queries.
            Defaults to None.
        :param CacheReader:
            Called before attempting to make an API call.
            A function that takes a single argument, the URL that
            would be passed to the API, minus auth information,
            and returns a cached version of the (unparsed) response,
            or None.
            Defaults to None.
        :param CacheWriter:
            Called after a successful API call. A function that
            takes two arguments, the same URL passed to
            CacheReader, and the (unparsed) API response.
            Defaults to None.
        """
        # support older style calls
        if 'region' in kwargs:
            kwargs['Region'] = kwargs['region']
            del kwargs['region']

        if 'Version' not in kwargs:
            kwargs['Version'] = '2013-08-01'

        self.api = bottlenose.Amazon(
            aws_key, aws_secret, aws_associate_tag, **kwargs)
        self.aws_associate_tag = aws_associate_tag
        self.region = kwargs.get('Region', 'US')

    def lookup(self, ResponseGroup="Large", **kwargs):
        """Lookup an Amazon Product.

        :return:
            An instance of :class:`~.AmazonProduct` if one item was returned,
            or a list of  :class:`~.AmazonProduct` instances if multiple
            items where returned.
        """
        response = self.api.ItemLookup(ResponseGroup=ResponseGroup, **kwargs)
        root = objectify.fromstring(response)
        if root.Items.Request.IsValid == 'False':
            code = root.Items.Request.Errors.Error.Code
            msg = root.Items.Request.Errors.Error.Message
            raise LookupException(
                "Amazon Product Lookup Error: '{0}', '{1}'".format(code, msg))
        if not hasattr(root.Items, 'Item'):
            raise AsinNotFound("ASIN(s) not found: '{0}'".format(
                etree.tostring(root, pretty_print=True)))
        if len(root.Items.Item) > 1:
            return [
                AmazonProduct(
                    item,
                    self.aws_associate_tag,
                    self,
                    region=self.region) for item in root.Items.Item
            ]
        else:
            return AmazonProduct(
                root.Items.Item,
                self.aws_associate_tag,
                self,
                region=self.region
            )

    def lookup_bulk(self, ResponseGroup="Large", **kwargs):
        """Lookup Amazon Products in bulk.

        Returns all products matching requested ASINs, ignoring invalid
        entries.

        :return:
            A list of  :class:`~.AmazonProduct` instances.
        """
        response = self.api.ItemLookup(ResponseGroup=ResponseGroup, **kwargs)
        root = objectify.fromstring(response)
        if not hasattr(root.Items, 'Item'):
            return []
        return list(
            AmazonProduct(
                item,
                self.aws_associate_tag,
                self,
                region=self.region) for item in root.Items.Item
        )

    def similarity_lookup(self, ResponseGroup="Large", **kwargs):
        """Similarty Lookup.

        Returns up to ten products that are similar to all items
        specified in the request.

        Example:
            >>> api.similarity_lookup(ItemId='B002L3XLBO,B000LQTBKI')
        """
        response = self.api.SimilarityLookup(
            ResponseGroup=ResponseGroup, **kwargs)
        root = objectify.fromstring(response)
        if root.Items.Request.IsValid == 'False':
            code = root.Items.Request.Errors.Error.Code
            msg = root.Items.Request.Errors.Error.Message
            raise SimilartyLookupException(
                "Amazon Similarty Lookup Error: '{0}', '{1}'".format(
                    code, msg))
        return [
            AmazonProduct(
                item,
                self.aws_associate_tag,
                self.api,
                region=self.region
            )
            for item in getattr(root.Items, 'Item', [])
        ]

    def browse_node_lookup(self, ResponseGroup="BrowseNodeInfo", **kwargs):
        """Browse Node Lookup.

        Returns the specified browse node's name, children, and ancestors.
        Example:
            >>> api.browse_node_lookup(BrowseNodeId='163357')
        """
        response = self.api.BrowseNodeLookup(
            ResponseGroup=ResponseGroup, **kwargs)
        root = objectify.fromstring(response)
        if root.BrowseNodes.Request.IsValid == 'False':
            code = root.BrowseNodes.Request.Errors.Error.Code
            msg = root.BrowseNodes.Request.Errors.Error.Message
            raise BrowseNodeLookupException(
                "Amazon BrowseNode Lookup Error: '{0}', '{1}'".format(
                    code, msg))
        return [AmazonBrowseNode(node.BrowseNode) for node in root.BrowseNodes]

    def search(self, **kwargs):
        """Search.

        :return:
            An :class:`~.AmazonSearch` iterable.
        """
        region = kwargs.get('region', self.region)
        kwargs.update({'region': region})
        return AmazonSearch(self.api, self.aws_associate_tag, **kwargs)

    def search_n(self, n, **kwargs):
        """Search and return first N results..

        :param n:
            An integer specifying the number of results to return.
        :return:
            A list of :class:`~.AmazonProduct`.
        """
        region = kwargs.get('region', self.region)
        kwargs.update({'region': region})
        items = AmazonSearch(self.api, self.aws_associate_tag, **kwargs)
        return list(islice(items, n))

    def cart_create(self, items, **kwargs):
        """CartCreate.
        :param items:
            A dictionary containing the items to be added to the cart.
            Or a list containing these dictionaries.
            It is not possible to create an empty cart!
            example: [{'offer_id': 'rt2ofih3f389nwiuhf8934z87o3f4h',
            'quantity': 1}]

        :return:
            An :class:`~.AmazonCart`.
        """

        if isinstance(items, dict):
            items = [items]

        if len(items) > 10:
            raise CartException("You can't add more than 10 items at once")

        offer_id_key_template = 'Item.{0}.OfferListingId'
        quantity_key_template = 'Item.{0}.Quantity'

        for i, item in enumerate(items):
            kwargs[offer_id_key_template.format(i)] = item['offer_id']
            kwargs[quantity_key_template.format(i)] = item['quantity']

        response = self.api.CartCreate(**kwargs)
        root = objectify.fromstring(response)

        return AmazonCart(root)

    def cart_add(self, items, CartId=None, HMAC=None, **kwargs):
        """CartAdd.
        :param items:
            A dictionary containing the items to be added to the cart.
            Or a list containing these dictionaries.
            It is not possible to create an empty cart!
            example: [{'offer_id': 'rt2ofih3f389nwiuhf8934z87o3f4h',
            'quantity': 1}]
        :param CartId: Id of Cart
        :param HMAC: HMAC of Cart, see CartCreate for more info
        :return:
            An :class:`~.AmazonCart`.
        """
        if not CartId or not HMAC:
            raise CartException('CartId required for CartClear call')

        if isinstance(items, dict):
            items = [items]

        if len(items) > 10:
            raise CartException("You can't add more than 10 items at once")

        offer_id_key_template = 'Item.{0}.OfferListingId'
        quantity_key_template = 'Item.{0}.Quantity'

        for i, item in enumerate(items):
            kwargs[offer_id_key_template.format(i)] = item['offer_id']
            kwargs[quantity_key_template.format(i)] = item['quantity']

        response = self.api.CartAdd(CartId=CartId, HMAC=HMAC, **kwargs)
        root = objectify.fromstring(response)

        new_cart = AmazonCart(root)
        self._check_for_cart_error(new_cart)

        return new_cart

    def cart_clear(self, CartId=None, HMAC=None, **kwargs):
        """CartClear. Removes all items from cart
        :param CartId: Id of cart
        :param HMAC: HMAC of cart. Do not use url encoded
        :return: An :class:`~.AmazonCart`.
        """
        if not CartId or not HMAC:
            raise CartException('CartId required for CartClear call')
        response = self.api.CartClear(CartId=CartId, HMAC=HMAC, **kwargs)
        root = objectify.fromstring(response)

        new_cart = AmazonCart(root)
        self._check_for_cart_error(new_cart)

        return new_cart

    def cart_get(self, CartId=None, HMAC=None, **kwargs):
        """CartGet fetches existing cart
        :param CartId: see CartCreate
        :param HMAC: see CartCreate
        :return: An :class:`~.AmazonCart`.
        """
        if not CartId or not HMAC:
            raise CartException('CartId required for CartGet call')
        response = self.api.CartGet(CartId=CartId, HMAC=HMAC, **kwargs)
        root = objectify.fromstring(response)

        cart = AmazonCart(root)
        self._check_for_cart_error(cart)

        return cart

    def cart_modify(self, items, CartId=None, HMAC=None, **kwargs):
        """CartAdd.
        :param items:
            A dictionary containing the items to be added to the cart.
            Or a list containing these dictionaries.
            example: [{'cart_item_id': 'rt2ofih3f389nwiuhf8934z87o3f4h',
            'quantity': 1}]
        :param CartId: Id of Cart
        :param HMAC: HMAC of Cart, see CartCreate for more info
        :return:
            An :class:`~.AmazonCart`.
        """
        if not CartId or not HMAC:
            raise CartException('CartId required for CartModify call')

        if isinstance(items, dict):
            items = [items]

        if len(items) > 10:
            raise CartException("You can't add more than 10 items at once")

        cart_item_id_key_template = 'Item.{0}.CartItemId'
        quantity_key_template = 'Item.{0}.Quantity'

        for i, item in enumerate(items):
            kwargs[cart_item_id_key_template.format(i)] = item['cart_item_id']
            kwargs[quantity_key_template.format(i)] = item['quantity']

        response = self.api.CartModify(CartId=CartId, HMAC=HMAC, **kwargs)
        root = objectify.fromstring(response)

        new_cart = AmazonCart(root)
        self._check_for_cart_error(new_cart)

        return new_cart

    @staticmethod
    def _check_for_cart_error(cart):
        if cart._safe_get_element('Cart.Request.Errors') is not None:
            error = cart._safe_get_element(
                'Cart.Request.Errors.Error.Code').text
            if error == 'AWS.ECommerceService.CartInfoMismatch':
                raise CartInfoMismatchException(
                    'CartGet failed: AWS.ECommerceService.CartInfoMismatch '
                    'make sure AssociateTag, CartId and HMAC are correct '
                    '(dont use URLEncodedHMAC!!!)'
                )
            raise CartException('CartGet failed: ' + error)


class LXMLWrapper(object):
    def __init__(self, parsed_response):
        self.parsed_response = parsed_response

    def to_string(self):
        """Convert Item XML to string.

        :return:
            A string representation of the Item xml.
        """
        return etree.tostring(self.parsed_response, pretty_print=True)

    def _safe_get_element(self, path, root=None):
        """Safe Get Element.

        Get a child element of root (multiple levels deep) failing silently
        if any descendant does not exist.

        :param root:
            Lxml element.
        :param path:
            String path (i.e. 'Items.Item.Offers.Offer').
        :return:
            Element or None.
        """
        elements = path.split('.')
        parent = root if root is not None else self.parsed_response
        for element in elements[:-1]:
            parent = getattr(parent, element, None)
            if parent is None:
                return None
        return getattr(parent, elements[-1], None)

    def _safe_get_element_text(self, path, root=None):
        """Safe get element text.

        Get element as string or None,
        :param root:
            Lxml element.
        :param path:
            String path (i.e. 'Items.Item.Offers.Offer').
        :return:
            String or None.
        """
        element = self._safe_get_element(path, root)
        if element is not None:
            return element.text
        else:
            return None

    def _safe_get_element_date(self, path, root=None):
        """Safe get elemnent date.

        Get element as datetime.date or None,
        :param root:
            Lxml element.
        :param path:
            String path (i.e. 'Items.Item.Offers.Offer').
        :return:
            datetime.date or None.
        """
        value = self._safe_get_element_text(path=path, root=root)
        if value is not None:
            try:
                value = dateutil.parser.parse(value)
                if value:
                    value = value.date()
            except ValueError:
                value = None

        return value


class AmazonSearch(object):
    """ Amazon Search.

    A class providing an iterable over amazon search results.
    """

    def __init__(self, api, aws_associate_tag, **kwargs):
        """Initialise

        Initialise a search

        :param api:
            An instance of :class:`~.bottlenose.Amazon`.
        :param aws_associate_tag:
            An string representing an Amazon Associates tag.
        """
        self.kwargs = kwargs
        self.current_page = 0
        self.is_last_page = False
        self.api = api
        self.aws_associate_tag = aws_associate_tag

    def __iter__(self):
        """Iterate.

        A generator which iterate over all paginated results
        returning :class:`~.AmazonProduct` for each item.

        :return:
            Yields a :class:`~.AmazonProduct` for each result item.
        """
        for page in self.iterate_pages():
            for item in getattr(page.Items, 'Item', []):
                yield AmazonProduct(
                    item, self.aws_associate_tag, self.api, **self.kwargs)

    def iterate_pages(self):
        """Iterate Pages.

        A generator which iterates over all pages.
        Keep in mind that Amazon limits the number of pages it makes available.

        :return:
            Yields lxml root elements.
        """
        try:
            while not self.is_last_page:
                self.current_page += 1
                yield self._query(ItemPage=self.current_page, **self.kwargs)
        except NoMorePages:
            pass

    def _query(self, ResponseGroup="Large", **kwargs):
        """Query.

        Query Amazon search and check for errors.

        :return:
            An lxml root element.
        """
        response = self.api.ItemSearch(ResponseGroup=ResponseGroup, **kwargs)
        root = objectify.fromstring(response)
        if (hasattr(root.Items.Request, 'Errors') and
                not hasattr(root.Items, 'Item')):
            code = root.Items.Request.Errors.Error.Code
            msg = root.Items.Request.Errors.Error.Message
            if code == 'AWS.ParameterOutOfRange':
                raise NoMorePages(msg)
            elif code == 'HTTP Error 503':
                raise RequestThrottled(
                    "Request Throttled Error: '{0}', '{1}'".format(code, msg))
            else:
                raise SearchException(
                    "Amazon Search Error: '{0}', '{1}'".format(code, msg))
        if hasattr(root.Items, 'TotalPages'):
            if root.Items.TotalPages == self.current_page:
                self.is_last_page = True
        return root


class AmazonBrowseNode(LXMLWrapper):
    @property
    def id(self):
        """Browse Node ID.

        A positive integer that uniquely identifies a parent product category.

        :return:
            ID (integer)
        """
        if hasattr(self.parsed_response, 'BrowseNodeId'):
            return int(self.parsed_response['BrowseNodeId'])
        return None

    @property
    def name(self):
        """Browse Node Name.

        :return:
            Name (string)
        """
        return getattr(self.parsed_response, 'Name', None)

    @property
    def is_category_root(self):
        """Boolean value that specifies if the browse node is at the top of
        the browse node tree.
        """
        return getattr(self.parsed_response, 'IsCategoryRoot', False)

    @property
    def ancestor(self):
        """This browse node's immediate ancestor in the browse node tree.

        :return:
            The ancestor as an :class:`~.AmazonBrowseNode`, or None.
        """
        ancestors = getattr(self.parsed_response, 'Ancestors', None)
        if hasattr(ancestors, 'BrowseNode'):
            return AmazonBrowseNode(ancestors['BrowseNode'])
        return None

    @property
    def ancestors(self):
        """A list of this browse node's ancestors in the browse node tree.

        :return:
            List of :class:`~.AmazonBrowseNode` objects.
        """
        ancestors = []
        node = self.ancestor
        while node is not None:
            ancestors.append(node)
            node = node.ancestor
        return ancestors

    @property
    def children(self):
        """This browse node's children in the browse node tree.

    :return:
    A list of this browse node's children in the browse node tree.
    """
        children = []
        child_nodes = getattr(self.parsed_response, 'Children')
        for child in getattr(child_nodes, 'BrowseNode', []):
            children.append(AmazonBrowseNode(child))
        return children


class AmazonProduct(LXMLWrapper):
    """A wrapper class for an Amazon product.
    """

    def __init__(self, item, aws_associate_tag, api, *args, **kwargs):
        """Initialize an Amazon Product Proxy.

        :param item:
            Lxml Item element.
        """
        super(AmazonProduct, self).__init__(item)
        self.aws_associate_tag = aws_associate_tag
        self.api = api
        self.parent = None
        self.region = kwargs.get('region', 'US')

    def __str__(self):
        """Return redable representation.

        Uses the item's title.
        """
        return self.title

    @property
    def price_and_currency(self):
        """Get Offer Price and Currency.

        Return price according to the following process:

        * If product has a sale return Sales Price, otherwise,
        * Return Price, otherwise,
        * Return lowest offer price, otherwise,
        * Return None.

        :return:
            A tuple containing:

                1. Decimal representation of price.
                2. ISO Currency code (string).
        """
        price = self._safe_get_element_text(
            'Offers.Offer.OfferListing.SalePrice.Amount')
        if price:
            currency = self._safe_get_element_text(
                'Offers.Offer.OfferListing.SalePrice.CurrencyCode')
        else:
            price = self._safe_get_element_text(
                'Offers.Offer.OfferListing.Price.Amount')
            if price:
                currency = self._safe_get_element_text(
                    'Offers.Offer.OfferListing.Price.CurrencyCode')
            else:
                price = self._safe_get_element_text(
                    'OfferSummary.LowestNewPrice.Amount')
                currency = self._safe_get_element_text(
                    'OfferSummary.LowestNewPrice.CurrencyCode')
        if price:
            dprice = Decimal(
                price) / 100 if 'JP' not in self.region else Decimal(price)
            return dprice, currency
        else:
            return None, None

    @property
    def offer_id(self):
        """Offer ID

        :return:
            Offer ID (string).
        """
        return self._safe_get_element(
            'Offers.Offer.OfferListing.OfferListingId')

    @property
    def asin(self):
        """ASIN (Amazon ID)

        :return:
            ASIN (string).
        """
        return self._safe_get_element_text('ASIN')

    @property
    def sales_rank(self):
        """Sales Rank

        :return:
            Sales Rank (integer).
        """
        return self._safe_get_element_text('SalesRank')

    @property
    def offer_url(self):
        """Offer URL

        :return:
            Offer URL (string).
        """
        return "{0}{1}/?tag={2}".format(
            AMAZON_ASSOCIATES_BASE_URL.format(domain=DOMAINS[self.region]),
            self.asin,
            self.aws_associate_tag)

    @property
    def author(self):
        """Author.
        Depricated, please use `authors`.

        :return:
            Author (string).
        """
        authors = self.authors
        if len(authors):
            return authors[0]
        else:
            return None

    @property
    def authors(self):
        """Authors.

        :return:
            Returns of list of authors
        """
        result = []
        authors = self._safe_get_element('ItemAttributes.Author')
        if authors is not None:
            for author in authors:
                result.append(author.text)
        return result

    @property
    def creators(self):
        """Creators.

        Creators are not the authors. These are usually editors, translators,
        narrators, etc.

        :return:
            Returns a list of creators where each is a tuple containing:

                1. The creators name (string).
                2. The creators role (string).

        """
        # return tuples of name and role
        result = []
        creators = self._safe_get_element('ItemAttributes.Creator')
        if creators is not None:
            for creator in creators:
                role = creator.attrib['Role'] if \
                    'Role' in creator.attrib else None
                result.append((creator.text, role))
        return result

    @property
    def publisher(self):
        """Publisher.

        :return:
            Publisher (string)
        """
        return self._safe_get_element_text('ItemAttributes.Publisher')

    @property
    def label(self):
        """Label.

        :return:
            Label (string)
        """
        return self._safe_get_element_text('ItemAttributes.Label')

    @property
    def manufacturer(self):
        """Manufacturer.

        :return:
            Manufacturer (string)
        """
        return self._safe_get_element_text('ItemAttributes.Manufacturer')

    @property
    def brand(self):
        """Brand.

        :return:
            Brand (string)
        """
        return self._safe_get_element_text('ItemAttributes.Brand')

    @property
    def isbn(self):
        """ISBN.

        :return:
            ISBN (string)
        """
        return self._safe_get_element_text('ItemAttributes.ISBN')

    @property
    def eisbn(self):
        """EISBN (The ISBN of eBooks).

        :return:
            EISBN (string)
        """
        return self._safe_get_element_text('ItemAttributes.EISBN')

    @property
    def binding(self):
        """Binding.

        :return:
            Binding (string)
        """
        return self._safe_get_element_text('ItemAttributes.Binding')

    @property
    def pages(self):
        """Pages.

        :return:
            Pages (string)
        """
        return self._safe_get_element_text('ItemAttributes.NumberOfPages')

    @property
    def publication_date(self):
        """Pubdate.

        :return:
            Pubdate (datetime.date)
        """
        return self._safe_get_element_date('ItemAttributes.PublicationDate')

    @property
    def release_date(self):
        """Release date .

        :return:
            Release date (datetime.date)
        """
        return self._safe_get_element_date('ItemAttributes.ReleaseDate')

    @property
    def edition(self):
        """Edition.

        :return:
            Edition (string)
        """
        return self._safe_get_element_text('ItemAttributes.Edition')

    @property
    def large_image_url(self):
        """Large Image URL.

        :return:
            Large image url (string)
        """
        return self._safe_get_element_text('LargeImage.URL')

    @property
    def medium_image_url(self):
        """Medium Image URL.

        :return:
            Medium image url (string)
        """
        return self._safe_get_element_text('MediumImage.URL')

    @property
    def small_image_url(self):
        """Small Image URL.

        :return:
            Small image url (string)
        """
        return self._safe_get_element_text('SmallImage.URL')

    @property
    def tiny_image_url(self):
        """Tiny Image URL.

        :return:
            Tiny image url (string)
        """
        return self._safe_get_element_text('TinyImage.URL')

    @property
    def reviews(self):
        """Customer Reviews.

        Get a iframe URL for customer reviews.

        :return:
            A tuple of: has_reviews (bool), reviews url (string)
        """
        iframe = self._safe_get_element_text('CustomerReviews.IFrameURL')
        has_reviews = self._safe_get_element_text('CustomerReviews.HasReviews')
        if has_reviews is not None and has_reviews == 'true':
            has_reviews = True
        else:
            has_reviews = False
        return has_reviews, iframe

    @property
    def ean(self):
        """EAN.

        :return:
            EAN (string)
        """
        ean = self._safe_get_element_text('ItemAttributes.EAN')
        if ean is None:
            ean_list = self._safe_get_element_text('ItemAttributes.EANList')
            if ean_list:
                ean = self._safe_get_element_text(
                    'EANListElement', root=ean_list[0])
        return ean
    
    @property
    def eans(self):
        """EANs.

        :return:
            EANs ([string])
        """

        ean_list = self._safe_get_element('ItemAttributes.EANList.EANListElement')
        if len(ean_list) > 0:
            eans = [ean.text for ean in ean_list]
        else:
            eans = []
            
        return eans

    @property
    def upc(self):
        """UPC.

        :return:
            UPC (string)
        """
        print("A")
        upc = self._safe_get_element_text('ItemAttributes.UPC')
        if upc is None:
            upc_list = self._safe_get_element_text('ItemAttributes.UPCList')
            if upc_list:
                upc = self._safe_get_element_text(
                    'UPCListElement', root=upc_list[0])
        return upc
    
    @property
    def upcs(self):
        """UPCs.

        :return:
            UPCs ([string])
        """
        
        upc_list = self._safe_get_element('ItemAttributes.UPCList.UPCListElement')
        if len(upc_list) > 0:
            upcs = [upc.text for upc in upc_list]
        else:
            upcs = []
            
        return upcs

    @property
    def color(self):
        """Color.

        :return:
            Color (string)
        """
        return self._safe_get_element_text('ItemAttributes.Color')

    @property
    def sku(self):
        """SKU.

        :return:
            SKU (string)
        """
        return self._safe_get_element_text('ItemAttributes.SKU')

    @property
    def mpn(self):
        """MPN.

        :return:
            MPN (string)
        """
        return self._safe_get_element_text('ItemAttributes.MPN')

    @property
    def model(self):
        """Model Name.

        :return:
            Model (string)
        """
        return self._safe_get_element_text('ItemAttributes.Model')

    @property
    def part_number(self):
        """Part Number.

        :return:
            Part Number (string)
        """
        return self._safe_get_element_text('ItemAttributes.PartNumber')

    @property
    def title(self):
        """Title.

        :return:
            Title (string)
        """
        return self._safe_get_element_text('ItemAttributes.Title')

    @property
    def editorial_review(self):
        """Editorial Review.

        Returns an editorial review text.

        :return:
            Editorial Review (string)
        """
        reviews = self.editorial_reviews
        if reviews:
            return reviews[0]
        return ''

    @property
    def editorial_reviews(self):
        """Editorial Review.

        Returns a list of all editorial reviews.

        :return:
            A list containing:

                Editorial Review (string)
        """
        result = []
        reviews_node = self._safe_get_element('EditorialReviews')

        if reviews_node is not None:
            for review_node in reviews_node.iterchildren():
                content_node = getattr(review_node, 'Content')
                if content_node is not None:
                    result.append(content_node.text)
        return result

    @property
    def languages(self):
        """Languages.

        Returns a set of languages in lower-case.

        :return:
            Returns a set of languages in lower-case (strings).
        """
        result = set()
        languages = self._safe_get_element('ItemAttributes.Languages')
        if languages is not None:
            for language in languages.iterchildren():
                text = self._safe_get_element_text('Name', language)
                if text:
                    result.add(text.lower())
        return result

    @property
    def features(self):
        """Features.

        Returns a list of feature descriptions.

        :return:
            Returns a list of 'ItemAttributes.Feature' elements (strings).
        """
        result = []
        features = self._safe_get_element('ItemAttributes.Feature')
        if features is not None:
            for feature in features:
                result.append(feature.text)
        return result

    @property
    def list_price(self):
        """List Price.

        :return:
            A tuple containing:

                1. Decimal representation of price.
                2. ISO Currency code (string).
        """
        price = self._safe_get_element_text('ItemAttributes.ListPrice.Amount')
        currency = self._safe_get_element_text(
            'ItemAttributes.ListPrice.CurrencyCode')
        if price:
            dprice = Decimal(
                price) / 100 if 'JP' not in self.region else Decimal(price)
            return dprice, currency
        else:
            return None, None

    def get_attribute(self, name):
        """Get Attribute

        Get an attribute (child elements of 'ItemAttributes') value.

        :param name:
            Attribute name (string)
        :return:
            Attribute value (string) or None if not found.
        """
        return self._safe_get_element_text("ItemAttributes.{0}".format(name))

    def get_attribute_details(self, name):
        """Get Attribute Details

        Gets XML attributes of the product attribute. These usually contain
        details about the product attributes such as units.

        :param name:
            Attribute name (string)
        :return:
            A name/value dictionary.
        """
        return self._safe_get_element("ItemAttributes.{0}".format(name)).attrib

    def get_attributes(self, name_list):
        """Get Attributes

        Get a list of attributes as a name/value dictionary.

        :param name_list:
            A list of attribute names (strings).
        :return:
            A name/value dictionary (both names and values are strings).
        """
        properties = {}
        for name in name_list:
            value = self.get_attribute(name)
            if value is not None:
                properties[name] = value
        return properties

    @property
    def parent_asin(self):
        """Parent ASIN.

        Can be used to test if product has a parent.

        :return:
            Parent ASIN if product has a parent.
        """
        return self._safe_get_element('ParentASIN')

    def get_parent(self):
        """Get Parent.

        Fetch parent product if it exists.
        Use `parent_asin` to check if a parent exist before fetching.

        :return:
            An instance of :class:`~.AmazonProduct` representing the
            parent product.
        """
        if not self.parent:
            parent = self._safe_get_element('ParentASIN')
            if parent:
                self.parent = self.api.lookup(ItemId=parent)
        return self.parent

    @property
    def browse_nodes(self):
        """Browse Nodes.

        :return:
            A list of :class:`~.AmazonBrowseNode` objects.
        """
        root = self._safe_get_element('BrowseNodes')
        if root is None:
            return []

        return [AmazonBrowseNode(child) for child in root.iterchildren()]

    @property
    def images(self):
        """List of images for a response.
        When using lookup with RespnoseGroup 'Images', you'll get a
        list of images. Parse them so they are returned in an easily
        used list format.

        :return:
            A list of `ObjectifiedElement` images
        """
        try:
            images = [image for image in self._safe_get_element(
                'ImageSets.ImageSet')]
        except TypeError:  # No images in this ResponseGroup
            images = []
        return images

    @property
    def genre(self):
        """Movie Genre.

        :return:
            The genre of a movie.
        """
        return self._safe_get_element_text('ItemAttributes.Genre')

    @property
    def actors(self):
        """Movie Actors.

        :return:
            A list of actors names.
        """
        result = []
        actors = self._safe_get_element('ItemAttributes.Actor') or []
        for actor in actors:
            result.append(actor.text)
        return result

    @property
    def directors(self):
        """Movie Directors.

        :return:
            A list of directors for a movie.
        """
        result = []
        directors = self._safe_get_element('ItemAttributes.Director') or []
        for director in directors:
            result.append(director.text)
        return result

    @property
    def is_adult(self):
        """IsAdultProduct.

        :return:
            IsAdultProduct (string)
        """
        return self._safe_get_element_text('ItemAttributes.IsAdultProduct')

    @property
    def product_group(self):
        """ProductGroup.

        :return:
            ProductGroup (string)
        """
        return self._safe_get_element_text('ItemAttributes.ProductGroup')

    @property
    def product_type_name(self):
        """ProductTypeName.

        :return:
            ProductTypeName (string)
        """
        return self._safe_get_element_text('ItemAttributes.ProductTypeName')

    @property
    def formatted_price(self):
        """FormattedPrice.

        :return:
            FormattedPrice (string)
        """
        return self._safe_get_element_text(
            'OfferSummary.LowestNewPrice.FormattedPrice')

    @property
    def running_time(self):
        """RunningTime.

        :return:
            RunningTime (string)
        """
        return self._safe_get_element_text('ItemAttributes.RunningTime')

    @property
    def studio(self):
        """Studio.

        :return:
            Studio (string)
        """
        return self._safe_get_element_text('ItemAttributes.Studio')

    @property
    def is_preorder(self):
        """IsPreorder (Is Preorder)

        :return:
            IsPreorder (string).
        """
        return self._safe_get_element_text(
            'Offers.Offer.OfferListing.AvailabilityAttributes.IsPreorder')

    @property
    def availability(self):
        """Availability

        :return:
            Availability (string).
        """
        return self._safe_get_element_text(
            'Offers.Offer.OfferListing.Availability')

    @property
    def availability_type(self):
        """AvailabilityAttributes.AvailabilityType

        :return:
            AvailabilityType (string).
        """
        return self._safe_get_element_text(
            'Offers.Offer.OfferListing.AvailabilityAttributes.AvailabilityType'
        )

    @property
    def availability_min_hours(self):
        """AvailabilityAttributes.MinimumHours

        :return:
            MinimumHours (string).
        """
        return self._safe_get_element_text(
            'Offers.Offer.OfferListing.AvailabilityAttributes.MinimumHours')

    @property
    def availability_max_hours(self):
        """AvailabilityAttributes.MaximumHours

        :return:
            MaximumHours (string).
        """
        return self._safe_get_element_text(
            'Offers.Offer.OfferListing.AvailabilityAttributes.MaximumHours')

    @property
    def detail_page_url(self):
        """DetailPageURL.

        :return:
            DetailPageURL (string)
        """
        return self._safe_get_element_text('DetailPageURL')

    @property
    def number_sellers(self):
        """Number of offers - New.

        :return:
<<<<<<< HEAD
           Number of offers - New (string)\
        """
        return self._safe_get_element_text('OfferSummary.TotalNew')
=======
            Number of offers - New (string)\
        """
        return self._safe_get_element_text('OfferSummary.TotalNew')

>>>>>>> ba0768df

class AmazonCart(LXMLWrapper):
    """Wrapper around Amazon shopping cart.
       Allows iterating over Items in the cart.
    """

    @property
    def cart_id(self):
        return self._safe_get_element_text('Cart.CartId')

    @property
    def purchase_url(self):
        return self._safe_get_element_text('Cart.PurchaseURL')

    @property
    def amount(self):
        return self._safe_get_element_text('Cart.SubTotal.Amount')

    @property
    def formatted_price(self):
        return self._safe_get_element_text('Cart.SubTotal.FormattedPrice')

    @property
    def currency_code(self):
        return self._safe_get_element_text('Cart.SubTotal.CurrencyCode')

    @property
    def hmac(self):
        return self._safe_get_element_text('Cart.HMAC')

    @property
    def url_encoded_hmac(self):
        return self._safe_get_element_text('Cart.URLEncodedHMAC')

    def __len__(self):
        return len(self._safe_get_element('Cart.CartItems.CartItem'))

    def __iter__(self):
        items = self._safe_get_element('Cart.CartItems.CartItem')
        if items is not None:
            for item in items:
                yield AmazonCartItem(item)

    def __getitem__(self, cart_item_id):
        """
        :param cart_item_id: access item by CartItemId
        :return: AmazonCartItem
        """
        for item in self:
            if item.cart_item_id == cart_item_id:
                return item
        raise KeyError(
            'no item found with CartItemId: {0}'.format(cart_item_id,))


class AmazonCartItem(LXMLWrapper):
    @property
    def asin(self):
        return self._safe_get_element_text('ASIN')

    @property
    def quantity(self):
        return self._safe_get_element_text('Quantity')

    @property
    def cart_item_id(self):
        return self._safe_get_element_text('CartItemId')

    @property
    def title(self):
        return self._safe_get_element_text('Title')

    @property
    def product_group(self):
        return self._safe_get_element_text('ProductGroup')

    @property
    def formatted_price(self):
        return self._safe_get_element_text('Price.FormattedPrice')

    @property
    def amount(self):
        return self._safe_get_element_text('Price.Amount')

    @property
    def currency_code(self):
        return self._safe_get_element_text('Price.CurrencyCode')<|MERGE_RESOLUTION|>--- conflicted
+++ resolved
@@ -1427,16 +1427,10 @@
         """Number of offers - New.
 
         :return:
-<<<<<<< HEAD
-           Number of offers - New (string)\
+            Number of offers - New (string)\
         """
         return self._safe_get_element_text('OfferSummary.TotalNew')
-=======
-            Number of offers - New (string)\
-        """
-        return self._safe_get_element_text('OfferSummary.TotalNew')
-
->>>>>>> ba0768df
+
 
 class AmazonCart(LXMLWrapper):
     """Wrapper around Amazon shopping cart.
