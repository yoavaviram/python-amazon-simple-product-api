# !/usr/bin/python
#
# Copyright (C) 2012 Yoav Aviram.
#
# Licensed under the Apache License, Version 2.0 (the "License");
# you may not use this file except in compliance with the License.
# You may obtain a copy of the License at
#
# http://www.apache.org/licenses/LICENSE-2.0
#
# Unless required by applicable law or agreed to in writing, software
# distributed under the License is distributed on an "AS IS" BASIS,
# WITHOUT WARRANTIES OR CONDITIONS OF ANY KIND, either express or implied.
# See the License for the specific language governing permissions and
# limitations under the License.
import datetime
from itertools import islice

import bottlenose
from lxml import objectify, etree
import dateutil.parser


# https://kdp.amazon.com/help?topicId=A1CT8LK6UW2FXJ
# CN not listed
DOMAINS = {
    'CA': 'ca',
    'DE': 'de',
    'ES': 'es',
    'FR': 'fr',
    'IN': 'in',
    'IT': 'it',
    'JP': 'co.jp',
    'UK': 'co.uk',
    'US': 'com',
}

AMAZON_ASSOCIATES_BASE_URL = 'http://www.amazon.{domain}/dp/'


class AmazonException(Exception):
    """Base Class for Amazon Api Exceptions.
    """
    pass


class CartException(AmazonException):
    """Cart related Exception
    """
    pass


class CartInfoMismatchException(CartException):
    """HMAC, CartId and AssociateTag did not match
    """
    pass


class AsinNotFound(AmazonException):
    """ASIN Not Found Exception.
    """
    pass


class LookupException(AmazonException):
    """Lookup Exception.
    """
    pass


class SearchException(AmazonException):
    """Search Exception.
    """
    pass


class NoMorePages(SearchException):
    """No More Pages Exception.
    """
    pass


class SimilartyLookupException(AmazonException):
    """Similarty Lookup Exception.
    """
    pass


class BrowseNodeLookupException(AmazonException):
    """Browse Node Lookup Exception.
    """
    pass


class AmazonAPI(object):
    def __init__(self, aws_key, aws_secret, aws_associate_tag, **kwargs):
        """Initialize an Amazon API Proxy.

        kwargs values are passed directly to Bottlenose. Check the Bottlenose
        API for valid values (some are provided below).
        For legacy support, the older 'region' value is still supported.
        Code should be updated to use the Bottlenose 'Region' value
        instead.

        :param aws_key:
            A string representing an AWS authentication key.
        :param aws_secret:
            A string representing an AWS authentication secret.
        :param aws_associate_tag:
            A string representing an AWS associate tag.

        Important Bottlenose arguments:
        :param Region:
            ccTLD you want to search for products on (e.g. 'UK'
            for amazon.co.uk).
            See keys of bottlenose.api.SERVICE_DOMAINS for options, which were
            CA, CN, DE, ES, FR, IT, JP, UK, US at the time of writing.
            Must be uppercase. Default is 'US' (amazon.com).
        :param MaxQPS:
            Optional maximum queries per second. If we've made an API call
            on this object more recently that 1/MaxQPS, we'll wait
            before making the call. Useful for making batches of queries.
            You generally want to set this a little lower than the
            max (so 0.9, not 1.0).
            Amazon limits the number of calls per hour, so for long running
            tasks this should be set to 0.9 to ensure you don't hit the
            maximum.
            Defaults to None (unlimited).
        :param Timeout:
            Optional timeout for queries.
            Defaults to None.
        :param CacheReader:
            Called before attempting to make an API call.
            A function that takes a single argument, the URL that
            would be passed to the API, minus auth information,
            and returns a cached version of the (unparsed) response,
            or None.
            Defaults to None.
        :param CacheWriter:
            Called after a successful API call. A function that
            takes two arguments, the same URL passed to
            CacheReader, and the (unparsed) API response.
            Defaults to None.
        """
        # support older style calls
        if 'region' in kwargs:
            kwargs['Region'] = kwargs['region']
            del kwargs['region']

        if 'Version' not in kwargs:
            kwargs['Version'] = '2013-08-01'

        self.api = bottlenose.Amazon(
            aws_key, aws_secret, aws_associate_tag, **kwargs)
        self.aws_associate_tag = aws_associate_tag
        self.region = kwargs.get('Region', 'US')

    def lookup(self, ResponseGroup="Large", **kwargs):
        """Lookup an Amazon Product.

        :return:
            An instance of :class:`~.AmazonProduct` if one item was returned,
            or a list of  :class:`~.AmazonProduct` instances if multiple
            items where returned.
        """
        response = self.api.ItemLookup(ResponseGroup=ResponseGroup, **kwargs)
        root = objectify.fromstring(response)
        if root.Items.Request.IsValid == 'False':
            code = root.Items.Request.Errors.Error.Code
            msg = root.Items.Request.Errors.Error.Message
            raise LookupException(
                "Amazon Product Lookup Error: '{0}', '{1}'".format(code, msg))
        if not hasattr(root.Items, 'Item'):
            raise AsinNotFound("ASIN(s) not found: '{0}'".format(
                etree.tostring(root, pretty_print=True)))
        if len(root.Items.Item) > 1:
            return [
                AmazonProduct(
                    item,
                    self.aws_associate_tag,
                    self,
                    region=self.region) for item in root.Items.Item
            ]
        else:
            return AmazonProduct(
                root.Items.Item,
                self.aws_associate_tag,
                self,
                region=self.region
            )

    def similarity_lookup(self, ResponseGroup="Large", **kwargs):
        """Similarty Lookup.

        Returns up to ten products that are similar to all items
        specified in the request.

        Example:
            >>> api.similarity_lookup(ItemId='B002L3XLBO,B000LQTBKI')
        """
        response = self.api.SimilarityLookup(
            ResponseGroup=ResponseGroup, **kwargs)
        root = objectify.fromstring(response)
        if root.Items.Request.IsValid == 'False':
            code = root.Items.Request.Errors.Error.Code
            msg = root.Items.Request.Errors.Error.Message
            raise SimilartyLookupException(
                "Amazon Similarty Lookup Error: '{0}', '{1}'".format(
                    code, msg))
        return [
            AmazonProduct(
                item,
                self.aws_associate_tag,
                self.api,
                region=self.region
            )
            for item in getattr(root.Items, 'Item', [])
        ]

    def browse_node_lookup(self, ResponseGroup="BrowseNodeInfo", **kwargs):
        """Browse Node Lookup.

        Returns the specified browse node's name, children, and ancestors.
        Example:
            >>> api.browse_node_lookup(BrowseNodeId='163357')
        """
        response = self.api.BrowseNodeLookup(
            ResponseGroup=ResponseGroup, **kwargs)
        root = objectify.fromstring(response)
        if root.BrowseNodes.Request.IsValid == 'False':
            code = root.BrowseNodes.Request.Errors.Error.Code
            msg = root.BrowseNodes.Request.Errors.Error.Message
            raise BrowseNodeLookupException(
                "Amazon BrowseNode Lookup Error: '{0}', '{1}'".format(
                    code, msg))
        return [AmazonBrowseNode(node.BrowseNode) for node in root.BrowseNodes]

    def search(self, **kwargs):
        """Search.

        :return:
            An :class:`~.AmazonSearch` iterable.
        """
        region = kwargs.get('region', self.region)
        kwargs.update({'region': region})
        return AmazonSearch(self.api, self.aws_associate_tag, **kwargs)

    def search_n(self, n, **kwargs):
        """Search and return first N results..

        :param n:
            An integer specifying the number of results to return.
        :return:
            A list of :class:`~.AmazonProduct`.
        """
        region = kwargs.get('region', self.region)
        kwargs.update({'region': region})
        items = AmazonSearch(self.api, self.aws_associate_tag, **kwargs)
        return list(islice(items, n))

    def cart_create(self, items, **kwargs):
        """CartCreate.
        :param items:
            A dictionary containing the items to be added to the cart.
            Or a list containing these dictionaries.
            It is not possible to create an empty cart!
            example: [{'offer_id': 'rt2ofih3f389nwiuhf8934z87o3f4h',
            'quantity': 1}]

        :return:
            An :class:`~.AmazonCart`.
        """

        if isinstance(items, dict):
            items = [items]

        if len(items) > 10:
            raise CartException("You can't add more than 10 items at once")

        offer_id_key_template = 'Item.%s.OfferListingId'
        quantity_key_template = 'Item.%s.Quantity'
        i = 0

        for item in items:
            i += 1
            kwargs[offer_id_key_template % (i, )] = item['offer_id']
            kwargs[quantity_key_template % (i, )] = item['quantity']

        response = self.api.CartCreate(**kwargs)
        root = objectify.fromstring(response)

        return AmazonCart(root)

    def cart_add(self, items, CartId=None, HMAC=None, **kwargs):
        """CartAdd.
        :param items:
            A dictionary containing the items to be added to the cart.
            Or a list containing these dictionaries.
            It is not possible to create an empty cart!
            example: [{'offer_id': 'rt2ofih3f389nwiuhf8934z87o3f4h',
            'quantity': 1}]
        :param CartId: Id of Cart
        :param HMAC: HMAC of Cart, see CartCreate for more info
        :return:
            An :class:`~.AmazonCart`.
        """
        if not CartId or not HMAC:
            raise CartException('CartId required for CartClear call')

        if isinstance(items, dict):
            items = [items]

        if len(items) > 10:
            raise CartException("You can't add more than 10 items at once")

        offer_id_key_template = 'Item.%s.OfferListingId'
        quantity_key_template = 'Item.%s.Quantity'
        i = 0

        for item in items:
            i += 1
            kwargs[offer_id_key_template % (i, )] = item['offer_id']
            kwargs[quantity_key_template % (i, )] = item['quantity']

        response = self.api.CartAdd(CartId=CartId, HMAC=HMAC, **kwargs)
        root = objectify.fromstring(response)

        new_cart = AmazonCart(root)
        self._check_for_cart_error(new_cart)

        return new_cart

    def cart_clear(self, CartId=None, HMAC=None, **kwargs):
        """CartClear. Removes all items from cart
        :param CartId: Id of cart
        :param HMAC: HMAC of cart. Do not use url encoded
        :return: An :class:`~.AmazonCart`.
        """
        if not CartId or not HMAC:
            raise CartException('CartId required for CartClear call')
        response = self.api.CartClear(CartId=CartId, HMAC=HMAC, **kwargs)
        root = objectify.fromstring(response)

        new_cart = AmazonCart(root)
        self._check_for_cart_error(new_cart)

        return new_cart

    def cart_get(self, CartId=None, HMAC=None, **kwargs):
        """CartGet fetches existing cart
        :param CartId: see CartCreate
        :param HMAC: see CartCreate
        :return: An :class:`~.AmazonCart`.
        """
        if not CartId or not HMAC:
            raise CartException('CartId required for CartGet call')
        response = self.api.CartGet(CartId=CartId, HMAC=HMAC, **kwargs)
        root = objectify.fromstring(response)

        cart = AmazonCart(root)
        self._check_for_cart_error(cart)

        return cart

    def cart_modify(self, items, CartId=None, HMAC=None, **kwargs):
        """CartAdd.
        :param items:
            A dictionary containing the items to be added to the cart.
            Or a list containing these dictionaries.
            example: [{'cart_item_id': 'rt2ofih3f389nwiuhf8934z87o3f4h',
            'quantity': 1}]
        :param CartId: Id of Cart
        :param HMAC: HMAC of Cart, see CartCreate for more info
        :return:
            An :class:`~.AmazonCart`.
        """
        if not CartId or not HMAC:
            raise CartException('CartId required for CartModify call')

        if isinstance(items, dict):
            items = [items]

        if len(items) > 10:
            raise CartException("You can't add more than 10 items at once")

        cart_item_id_key_template = 'Item.%s.CartItemId'
        quantity_key_template = 'Item.%s.Quantity'
        i = 0

        for item in items:
            i += 1
            kwargs[cart_item_id_key_template % (i, )] = item['cart_item_id']
            kwargs[quantity_key_template % (i, )] = item['quantity']

        response = self.api.CartModify(CartId=CartId, HMAC=HMAC, **kwargs)
        root = objectify.fromstring(response)

        new_cart = AmazonCart(root)
        self._check_for_cart_error(new_cart)

        return new_cart

    def _check_for_cart_error(self, cart):
        if cart._safe_get_element('Cart.Request.Errors') is not None:
            error = cart._safe_get_element(
                'Cart.Request.Errors.Error.Code').text
            if error == 'AWS.ECommerceService.CartInfoMismatch':
                raise CartInfoMismatchException(
                    'CartGet failed: AWS.ECommerceService.CartInfoMismatch '
                    'make sure AssociateTag, CartId and HMAC are correct '
                    '(dont use URLEncodedHMAC!!!)'
                )
            raise CartException('CartGet failed: ' + error)


class LXMLWrapper(object):
    def __init__(self, parsed_response):
        self.parsed_response = parsed_response

    def to_string(self):
        """Convert Item XML to string.

        :return:
            A string representation of the Item xml.
        """
        return etree.tostring(self.parsed_response, pretty_print=True)

    def _safe_get_element(self, path, root=None):
        """Safe Get Element.

        Get a child element of root (multiple levels deep) failing silently
        if any descendant does not exist.

        :param root:
            Lxml element.
        :param path:
            String path (i.e. 'Items.Item.Offers.Offer').
        :return:
            Element or None.
        """
        elements = path.split('.')
        parent = root if root is not None else self.parsed_response
        for element in elements[:-1]:
            parent = getattr(parent, element, None)
            if parent is None:
                return None
        return getattr(parent, elements[-1], None)

    def _safe_get_element_text(self, path, root=None):
        """Safe get element text.

        Get element as string or None,
        :param root:
            Lxml element.
        :param path:
            String path (i.e. 'Items.Item.Offers.Offer').
        :return:
            String or None.
        """
        element = self._safe_get_element(path, root)
        if element is not None:
            return element.text
        else:
            return None

    def _safe_get_element_date(self, path, root=None):
        """Safe get elemnent date.

        Get element as datetime.date or None,
        :param root:
            Lxml element.
        :param path:
            String path (i.e. 'Items.Item.Offers.Offer').
        :return:
            datetime.date or None.
        """
        value = self._safe_get_element_text(path=path, root=root)
        if value is not None:
            try:
                value = dateutil.parser.parse(value)
                if value:
                    value = value.date()
            except ValueError:
                value = None

        return value


class AmazonSearch(object):
    """ Amazon Search.

    A class providing an iterable over amazon search results.
    """

    def __init__(self, api, aws_associate_tag, **kwargs):
        """Initialise

        Initialise a search

        :param api:
            An instance of :class:`~.bottlenose.Amazon`.
        :param aws_associate_tag:
            An string representing an Amazon Associates tag.
        """
        self.kwargs = kwargs
        self.current_page = 1
        self.api = api
        self.aws_associate_tag = aws_associate_tag

    def __iter__(self):
        """Iterate.

        A generator which iterate over all paginated results
        returning :class:`~.AmazonProduct` for each item.

        :return:
            Yields a :class:`~.AmazonProduct` for each result item.
        """
        for page in self.iterate_pages():
            for item in getattr(page.Items, 'Item', []):
                yield AmazonProduct(
                    item, self.aws_associate_tag, self.api, **self.kwargs)

    def iterate_pages(self):
        """Iterate Pages.

        A generator which iterates over all pages.
        Keep in mind that Amazon limits the number of pages it makes available.

        :return:
            Yields lxml root elements.
        """
        try:
            while True:
                yield self._query(ItemPage=self.current_page, **self.kwargs)
                self.current_page += 1
        except NoMorePages:
            pass

    def _query(self, ResponseGroup="Large", **kwargs):
        """Query.

        Query Amazon search and check for errors.

        :return:
            An lxml root element.
        """
        response = self.api.ItemSearch(ResponseGroup=ResponseGroup, **kwargs)
        root = objectify.fromstring(response)
        if (hasattr(root.Items.Request, 'Errors') and
                not hasattr(root.Items, 'Item')):
            code = root.Items.Request.Errors.Error.Code
            msg = root.Items.Request.Errors.Error.Message
            if code == 'AWS.ParameterOutOfRange':
                raise NoMorePages(msg)
            else:
                raise SearchException(
                    "Amazon Search Error: '{0}', '{1}'".format(code, msg))
        return root


class AmazonBrowseNode(LXMLWrapper):
    @property
    def id(self):
        """Browse Node ID.

        A positive integer that uniquely identifies a parent product category.

        :return:
            ID (integer)
        """
        if hasattr(self.parsed_response, 'BrowseNodeId'):
            return int(self.parsed_response['BrowseNodeId'])
        return None

    @property
    def name(self):
        """Browse Node Name.

        :return:
            Name (string)
        """
        return getattr(self.parsed_response, 'Name', None)

    @property
    def is_category_root(self):
        """Boolean value that specifies if the browse node is at the top of
        the browse node tree.
        """
        return getattr(self.parsed_response, 'IsCategoryRoot', False)

    @property
    def ancestor(self):
        """This browse node's immediate ancestor in the browse node tree.

        :return:
            The ancestor as an :class:`~.AmazonBrowseNode`, or None.
        """
        ancestors = getattr(self.parsed_response, 'Ancestors', None)
        if hasattr(ancestors, 'BrowseNode'):
            return AmazonBrowseNode(ancestors['BrowseNode'])
        return None

    @property
    def ancestors(self):
        """A list of this browse node's ancestors in the browse node tree.

        :return:
            List of :class:`~.AmazonBrowseNode` objects.
        """
        ancestors = []
        node = self.ancestor
        while node is not None:
            ancestors.append(node)
            node = node.ancestor
        return ancestors

    @property
    def children(self):
        """This browse node's children in the browse node tree.

    :return:
    A list of this browse node's children in the browse node tree.
    """
        children = []
        child_nodes = getattr(self.parsed_response, 'Children')
        for child in getattr(child_nodes, 'BrowseNode', []):
            children.append(AmazonBrowseNode(child))
        return children


class AmazonProduct(LXMLWrapper):
    """A wrapper class for an Amazon product.
    """

    def __init__(self, item, aws_associate_tag, api, *args, **kwargs):
        """Initialize an Amazon Product Proxy.

        :param item:
            Lxml Item element.
        """
        super(AmazonProduct, self).__init__(item)
        self.aws_associate_tag = aws_associate_tag
        self.api = api
        self.parent = None
        self.region = kwargs.get('region', 'US')

    @property
    def price_and_currency(self):
        """Get Offer Price and Currency.

        Return price according to the following process:

        * If product has a sale return Sales Price, otherwise,
        * Return Price, otherwise,
        * Return lowest offer price, otherwise,
        * Return None.

        :return:
            A tuple containing:

                1. Float representation of price.
                2. ISO Currency code (string).
        """
        price = self._safe_get_element_text(
            'Offers.Offer.OfferListing.SalePrice.Amount')
        if price:
            currency = self._safe_get_element_text(
                'Offers.Offer.OfferListing.SalePrice.CurrencyCode')
        else:
            price = self._safe_get_element_text(
                'Offers.Offer.OfferListing.Price.Amount')
            if price:
                currency = self._safe_get_element_text(
                    'Offers.Offer.OfferListing.Price.CurrencyCode')
            else:
                price = self._safe_get_element_text(
                    'OfferSummary.LowestNewPrice.Amount')
                currency = self._safe_get_element_text(
                    'OfferSummary.LowestNewPrice.CurrencyCode')
        if price:
            fprice = float(price) / 100 if 'JP' not in self.region else price
            return fprice, currency
        else:
            return None, None

    @property
    def asin(self):
        """ASIN (Amazon ID)

        :return:
            ASIN (string).
        """
        return self._safe_get_element_text('ASIN')

    @property
    def sales_rank(self):
        """Sales Rank

        :return:
            Sales Rank (integer).
        """
        return self._safe_get_element_text('SalesRank')

    @property
    def offer_url(self):
        """Offer URL

        :return:
            Offer URL (string).
        """
        return "{0}{1}/?tag={2}".format(
            AMAZON_ASSOCIATES_BASE_URL.format(domain=DOMAINS[self.region]),
            self.asin,
            self.aws_associate_tag)

    @property
    def author(self):
        """Author.

        Depricated, please use `authors`.
        :return:
            Author (string).
        """
        authors = self.authors
        if len(authors):
            return authors[0]
        else:
            return None

    @property
    def authors(self):
        """Authors.

        :return:
            Returns of list of authors
        """
        result = []
        authors = self._safe_get_element('ItemAttributes.Author')
        if authors is not None:
            for author in authors:
                result.append(author.text)
        return result

    @property
    def creators(self):
        """Creators.

        Creators are not the authors. These are usually editors, translators,
        narrators, etc.

        :return:
            Returns a list of creators where each is a tuple containing:

                1. The creators name (string).
                2. The creators role (string).

        """
        # return tuples of name and role
        result = []
        creators = self._safe_get_element('ItemAttributes.Creator')
        if creators is not None:
            for creator in creators:
                role = creator.attrib['Role'] if \
                    'Role' in creator.attrib else None
                result.append((creator.text, role))
        return result

    @property
    def publisher(self):
        """Publisher.

        :return:
            Publisher (string)
        """
        return self._safe_get_element_text('ItemAttributes.Publisher')

    @property
    def label(self):
        """Label.

        :return:
            Label (string)
        """
        return self._safe_get_element_text('ItemAttributes.Label')

    @property
    def manufacturer(self):
        """Manufacturer.

        :return:
            Manufacturer (string)
        """
        return self._safe_get_element_text('ItemAttributes.Manufacturer')

    @property
    def brand(self):
        """Brand.

        :return:
            Brand (string)
        """
        return self._safe_get_element_text('ItemAttributes.Brand')

    @property
    def isbn(self):
        """ISBN.

        :return:
            ISBN (string)
        """
        return self._safe_get_element_text('ItemAttributes.ISBN')

    @property
    def eisbn(self):
        """EISBN (The ISBN of eBooks).

        :return:
            EISBN (string)
        """
        return self._safe_get_element_text('ItemAttributes.EISBN')

    @property
    def binding(self):
        """Binding.

        :return:
            Binding (string)
        """
        return self._safe_get_element_text('ItemAttributes.Binding')

    @property
    def pages(self):
        """Pages.

        :return:
            Pages (string)
        """
        return self._safe_get_element_text('ItemAttributes.NumberOfPages')

    @property
    def publication_date(self):
        """Pubdate.

        :return:
            Pubdate (datetime.date)
        """
        return self._safe_get_element_date('ItemAttributes.PublicationDate')

    @property
    def release_date(self):
        """Release date .

        :return:
            Release date (datetime.date)
        """
        return self._safe_get_element_date('ItemAttributes.ReleaseDate')

    @property
    def edition(self):
        """Edition.

        :return:
            Edition (string)
        """
        return self._safe_get_element_text('ItemAttributes.Edition')

    @property
    def large_image_url(self):
        """Large Image URL.

        :return:
            Large image url (string)
        """
        return self._safe_get_element_text('LargeImage.URL')

    @property
    def medium_image_url(self):
        """Medium Image URL.

        :return:
            Medium image url (string)
        """
        return self._safe_get_element_text('MediumImage.URL')

    @property
    def small_image_url(self):
        """Small Image URL.

        :return:
            Small image url (string)
        """
        return self._safe_get_element_text('SmallImage.URL')

    @property
    def tiny_image_url(self):
        """Tiny Image URL.

        :return:
            Tiny image url (string)
        """
        return self._safe_get_element_text('TinyImage.URL')

    @property
    def reviews(self):
        """Customer Reviews.

        Get a iframe URL for customer reviews.
        :return:
            A tuple of: has_reviews (bool), reviews url (string)
        """
        iframe = self._safe_get_element_text('CustomerReviews.IFrameURL')
        has_reviews = self._safe_get_element_text('CustomerReviews.HasReviews')
        if has_reviews and has_reviews == 'true':
            has_reviews = True
        else:
            has_reviews = False
        return has_reviews, iframe

    @property
    def ean(self):
        """EAN.

        :return:
            EAN (string)
        """
        ean = self._safe_get_element_text('ItemAttributes.EAN')
        if ean is None:
            ean_list = self._safe_get_element_text('ItemAttributes.EANList')
            if ean_list:
                ean = self._safe_get_element_text(
                    'EANListElement', root=ean_list[0])
        return ean

    @property
    def upc(self):
        """UPC.

        :return:
            UPC (string)
        """
        upc = self._safe_get_element_text('ItemAttributes.UPC')
        if upc is None:
            upc_list = self._safe_get_element_text('ItemAttributes.UPCList')
            if upc_list:
                upc = self._safe_get_element_text(
                    'UPCListElement', root=upc_list[0])
        return upc

    @property
    def color(self):
        """Color.

        :return:
            Color (string)
        """
        return self._safe_get_element_text('ItemAttributes.Color')

    @property
    def sku(self):
        """SKU.

        :return:
            SKU (string)
        """
        return self._safe_get_element_text('ItemAttributes.SKU')

    @property
    def mpn(self):
        """MPN.

        :return:
            MPN (string)
        """
        return self._safe_get_element_text('ItemAttributes.MPN')

    @property
    def model(self):
        """Model Name.

        :return:
            Model (string)
        """
        return self._safe_get_element_text('ItemAttributes.Model')

    @property
    def part_number(self):
        """Part Number.

        :return:
            Part Number (string)
        """
        return self._safe_get_element_text('ItemAttributes.PartNumber')

    @property
    def title(self):
        """Title.

        :return:
            Title (string)
        """
        return self._safe_get_element_text('ItemAttributes.Title')

    @property
    def editorial_review(self):
        """Editorial Review.

        Returns an editorial review text.

        :return:
            Editorial Review (string)
        """
        reviews = self.editorial_reviews
        if reviews:
            return reviews[0]
        return ''

    @property
    def editorial_reviews(self):
        """Editorial Review.

        Returns a list of all editorial reviews.

        :return:
            A list containing:

                Editorial Review (string)
        """
        result = []
        reviews_node = self._safe_get_element('EditorialReviews')

        if reviews_node is not None:
            for review_node in reviews_node.iterchildren():
                content_node = getattr(review_node, 'Content')
                if content_node is not None:
                    result.append(content_node.text)
        return result

    @property
    def languages(self):
        """Languages.

        Returns a set of languages in lower-case.
        :return:
            Returns a set of languages in lower-case (strings).
        """
        result = set()
        languages = self._safe_get_element('ItemAttributes.Languages')
        if languages is not None:
            for language in languages.iterchildren():
                text = self._safe_get_element_text('Name', language)
                if text:
                    result.add(text.lower())
        return result

    @property
    def features(self):
        """Features.

        Returns a list of feature descriptions.
        :return:
            Returns a list of 'ItemAttributes.Feature' elements (strings).
        """
        result = []
        features = self._safe_get_element('ItemAttributes.Feature')
        if features is not None:
            for feature in features:
                result.append(feature.text)
        return result

    @property
    def list_price(self):
        """List Price.

        :return:
            A tuple containing:

                1. Float representation of price.
                2. ISO Currency code (string).
        """
        price = self._safe_get_element_text('ItemAttributes.ListPrice.Amount')
        currency = self._safe_get_element_text(
            'ItemAttributes.ListPrice.CurrencyCode')
        if price:
            return float(price) / 100, currency
        else:
            return None, None

    def get_attribute(self, name):
        """Get Attribute

        Get an attribute (child elements of 'ItemAttributes') value.

        :param name:
            Attribute name (string)
        :return:
            Attribute value (string) or None if not found.
        """
        return self._safe_get_element_text("ItemAttributes.{0}".format(name))

    def get_attribute_details(self, name):
        """Get Attribute Details

        Gets XML attributes of the product attribute. These usually contain
        details about the product attributes such as units.
        :param name:
            Attribute name (string)
        :return:
            A name/value dictionary.
        """
        return self._safe_get_element("ItemAttributes.{0}".format(name)).attrib

    def get_attributes(self, name_list):
        """Get Attributes

        Get a list of attributes as a name/value dictionary.

        :param name_list:
            A list of attribute names (strings).
        :return:
            A name/value dictionary (both names and values are strings).
        """
        properties = {}
        for name in name_list:
            value = self.get_attribute(name)
            if value is not None:
                properties[name] = value
        return properties

    @property
    def parent_asin(self):
        """Parent ASIN.

        Can be used to test if product has a parent.
        :return:
            Parent ASIN if product has a parent.
        """
        return self._safe_get_element('ParentASIN')

    def get_parent(self):
        """Get Parent.

        Fetch parent product if it exists.
        Use `parent_asin` to check if a parent exist before fetching.
        :return:
            An instance of :class:`~.AmazonProduct` representing the
            parent product.
        """
        if not self.parent:
            parent = self._safe_get_element('ParentASIN')
            if parent:
                self.parent = self.api.lookup(ItemId=parent)
        return self.parent

    @property
    def browse_nodes(self):
        """Browse Nodes.

        :return:
            A list of :class:`~.AmazonBrowseNode` objects.
        """
        root = self._safe_get_element('BrowseNodes')
        if root is None:
            return []

        return [AmazonBrowseNode(child) for child in root.iterchildren()]

    @property
<<<<<<< HEAD
    def genre(self):
        """Movie Genre.

        :return:
            The genre of a movie.
        """
        return self._safe_get_element_text('ItemAttributes.Genre')

    @property
    def actors(self):
        """Movie Actors.

        :return:
            A list of actors names.
        """
        result = []
        actors = self._safe_get_element('ItemAttributes.Actor') or []
        for actor in actors:
            result.append(actor.text)
        return result

    @property
    def directors(self):
        """Movie Directors.

        :return:
            A list of directors for a movie.
        """
        result = []
        directors = self._safe_get_element('ItemAttributes.Director') or []
        for director in directors:
            result.append(director.text)
        return result
=======
    def images(self):
        """List of images for a response.

        When using lookup with RespnoseGroup 'Images', you'll get a
        list of images. Parse them so they are returned in an easily
        used list format.
        :return:
            A list of `ObjectifiedElement` images
        """
        try:
            images = [image for image in self._safe_get_element(
                'ImageSets.ImageSet')]
        except TypeError:  # No images in this ResponseGroup
            images = []
        return images
>>>>>>> 5d9ca441


class AmazonCart(LXMLWrapper):
    """Wrapper around Amazon shopping cart.
       Allows iterating over Items in the cart.
    """

    @property
    def cart_id(self):
        return self._safe_get_element_text('Cart.CartId')

    @property
    def purchase_url(self):
        return self._safe_get_element_text('Cart.PurchaseURL')

    @property
    def amount(self):
        return self._safe_get_element_text('Cart.SubTotal.Amount')

    @property
    def formatted_price(self):
        return self._safe_get_element_text('Cart.SubTotal.FormattedPrice')

    @property
    def currency_code(self):
        return self._safe_get_element_text('Cart.SubTotal.CurrencyCode')

    @property
    def hmac(self):
        return self._safe_get_element_text('Cart.HMAC')

    @property
    def url_encoded_hmac(self):
        return self._safe_get_element_text('Cart.URLEncodedHMAC')

    def __len__(self):
        return len(self._safe_get_element('Cart.CartItems.CartItem'))

    def __iter__(self):
        items = self._safe_get_element('Cart.CartItems.CartItem')
        if items is not None:
            for item in items:
                yield AmazonCartItem(item)

    def __getitem__(self, cart_item_id):
        """
        :param cart_item_id: access item by CartItemId
        :return: AmazonCartItem
        """
        for item in self:
            if item.cart_item_id == cart_item_id:
                return item
        raise KeyError('no item found with CartItemId: %s' % (cart_item_id,))


class AmazonCartItem(LXMLWrapper):
    @property
    def asin(self):
        return self._safe_get_element_text('ASIN')

    @property
    def quantity(self):
        return self._safe_get_element_text('Quantity')

    @property
    def cart_item_id(self):
        return self._safe_get_element_text('CartItemId')

    @property
    def title(self):
        return self._safe_get_element_text('Title')

    @property
    def product_group(self):
        return self._safe_get_element_text('ProductGroup')

    @property
    def formatted_price(self):
        return self._safe_get_element_text('Price.FormattedPrice')

    @property
    def amount(self):
        return self._safe_get_element_text('Price.Amount')

    @property
    def currency_code(self):
        return self._safe_get_element_text('Price.CurrencyCode')<|MERGE_RESOLUTION|>--- conflicted
+++ resolved
@@ -123,8 +123,7 @@
             You generally want to set this a little lower than the
             max (so 0.9, not 1.0).
             Amazon limits the number of calls per hour, so for long running
-            tasks this should be set to 0.9 to ensure you don't hit the
-            maximum.
+            tasks this should be set to 0.9 to ensure you don't hit the maximum.
             Defaults to None (unlimited).
         :param Timeout:
             Optional timeout for queries.
@@ -1166,44 +1165,8 @@
         return [AmazonBrowseNode(child) for child in root.iterchildren()]
 
     @property
-<<<<<<< HEAD
-    def genre(self):
-        """Movie Genre.
-
-        :return:
-            The genre of a movie.
-        """
-        return self._safe_get_element_text('ItemAttributes.Genre')
-
-    @property
-    def actors(self):
-        """Movie Actors.
-
-        :return:
-            A list of actors names.
-        """
-        result = []
-        actors = self._safe_get_element('ItemAttributes.Actor') or []
-        for actor in actors:
-            result.append(actor.text)
-        return result
-
-    @property
-    def directors(self):
-        """Movie Directors.
-
-        :return:
-            A list of directors for a movie.
-        """
-        result = []
-        directors = self._safe_get_element('ItemAttributes.Director') or []
-        for director in directors:
-            result.append(director.text)
-        return result
-=======
     def images(self):
         """List of images for a response.
-
         When using lookup with RespnoseGroup 'Images', you'll get a
         list of images. Parse them so they are returned in an easily
         used list format.
@@ -1216,7 +1179,41 @@
         except TypeError:  # No images in this ResponseGroup
             images = []
         return images
->>>>>>> 5d9ca441
+
+    @property
+    def genre(self):
+        """Movie Genre.
+
+        :return:
+            The genre of a movie.
+        """
+        return self._safe_get_element_text('ItemAttributes.Genre')
+
+    @property
+    def actors(self):
+        """Movie Actors.
+
+        :return:
+            A list of actors names.
+        """
+        result = []
+        actors = self._safe_get_element('ItemAttributes.Actor') or []
+        for actor in actors:
+            result.append(actor.text)
+        return result
+
+    @property
+    def directors(self):
+        """Movie Directors.
+
+        :return:
+            A list of directors for a movie.
+        """
+        result = []
+        directors = self._safe_get_element('ItemAttributes.Director') or []
+        for director in directors:
+            result.append(director.text)
+        return result
 
 
 class AmazonCart(LXMLWrapper):
